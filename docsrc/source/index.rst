--- conflicted
+++ resolved
@@ -16,13 +16,9 @@
 
 - an approximation — technically, an approximate lower bound — of the log model evidence (also known as log marginal likelihood or log Bayes factor), a metric used for Bayesian model selection.
 
-<<<<<<< HEAD
-
 Example run
 -----------
 
-=======
->>>>>>> 09bcf1a9
 The figure below shows an example `pyvbmc` run on a "banana" target density. The corner plot shows the approximate posterior across iterations (contour plot and histograms of the marginals). The dots represent evaluations of the target density (*blue*: previously sampled points, *green*: points sampled in the current iteration). `pyvbmc` converges to an excellent approximation of the true posterior with a few dozens evaluations of the target density.
 
 .. image:: _static/vbmc_animation.gif
