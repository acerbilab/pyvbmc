
<!DOCTYPE html>

<html>
  <head>
    <meta charset="utf-8" />
    <meta name="viewport" content="width=device-width, initial-scale=1.0" />
    <title>PyVBMC &#8212; PyVBMC</title>
    
  <link href="_static/css/theme.css" rel="stylesheet">
  <link href="_static/css/index.ff1ffe594081f20da1ef19478df9384b.css" rel="stylesheet">

    
  <link rel="stylesheet"
    href="_static/vendor/fontawesome/5.13.0/css/all.min.css">
  <link rel="preload" as="font" type="font/woff2" crossorigin
    href="_static/vendor/fontawesome/5.13.0/webfonts/fa-solid-900.woff2">
  <link rel="preload" as="font" type="font/woff2" crossorigin
    href="_static/vendor/fontawesome/5.13.0/webfonts/fa-brands-400.woff2">

    
      

    
    <link rel="stylesheet" type="text/css" href="_static/pygments.css" />
    <link rel="stylesheet" type="text/css" href="_static/sphinx-book-theme.css?digest=c3fdc42140077d1ad13ad2f1588a4309" />
    <link rel="stylesheet" type="text/css" href="_static/togglebutton.css" />
    <link rel="stylesheet" type="text/css" href="_static/mystnb.css" />
    
  <link rel="preload" as="script" href="_static/js/index.be7d3bbb2ef33a8344ce.js">

    <script data-url_root="./" id="documentation_options" src="_static/documentation_options.js"></script>
    <script src="_static/jquery.js"></script>
    <script src="_static/underscore.js"></script>
    <script src="_static/doctools.js"></script>
    <script src="_static/togglebutton.js"></script>
    <script>var togglebuttonSelector = '.toggle, .admonition.dropdown, .tag_hide_input div.cell_input, .tag_hide-input div.cell_input, .tag_hide_output div.cell_output, .tag_hide-output div.cell_output, .tag_hide_cell.cell, .tag_hide-cell.cell';</script>
    <script src="_static/sphinx-book-theme.12a9622fbb08dcb3a2a40b2c02b83a57.js"></script>
    <link rel="index" title="Index" href="genindex.html" />
    <link rel="search" title="Search" href="search.html" />
    <link rel="next" title="Installation" href="installation.html" />
    <meta name="viewport" content="width=device-width, initial-scale=1" />
    <meta name="docsearch:language" content="None">
    

    <!-- Google Analytics -->
    
  </head>
  <body data-spy="scroll" data-target="#bd-toc-nav" data-offset="80">
    
    <div class="container-fluid" id="banner"></div>

    

    <div class="container-xl">
      <div class="row">
          
<div class="col-12 col-md-3 bd-sidebar site-navigation show" id="site-navigation">
    
        <div class="navbar-brand-box">
    <a class="navbar-brand text-wrap" href="#">
      
      
      
      <h1 class="site-logo" id="site-title">PyVBMC</h1>
      
    </a>
</div><form class="bd-search d-flex align-items-center" action="search.html" method="get">
  <i class="icon fas fa-search"></i>
  <input type="search" class="form-control" name="q" id="search-input" placeholder="Search the docs ..." aria-label="Search the docs ..." autocomplete="off" >
</form><nav class="bd-links" id="bd-docs-nav" aria-label="Main">
    <div class="bd-toc-item active">
        <ul class="nav bd-sidenav">
 <li class="toctree-l1">
  <a class="reference internal" href="installation.html">
   Installation
  </a>
 </li>
 <li class="toctree-l1">
  <a class="reference internal" href="quickstart.html">
   Getting started
  </a>
 </li>
 <li class="toctree-l1">
  <a class="reference internal" href="api/classes/variational_posterior.html">
   VariationalPosterior
  </a>
 </li>
 <li class="toctree-l1">
  <a class="reference internal" href="api/classes/vbmc.html">
   VBMC
  </a>
 </li>
 <li class="toctree-l1 has-children">
  <a class="reference internal" href="api/advanced_docs.html">
   Advanced documentation
  </a>
  <input class="toctree-checkbox" id="toctree-checkbox-1" name="toctree-checkbox-1" type="checkbox"/>
  <label for="toctree-checkbox-1">
   <i class="fas fa-chevron-down">
   </i>
  </label>
  <ul>
   <li class="toctree-l2">
    <a class="reference internal" href="api/classes/acquisition_functions.html">
     Acquisition Functions
    </a>
   </li>
   <li class="toctree-l2">
    <a class="reference internal" href="api/classes/function_logger.html">
     FunctionLogger
    </a>
   </li>
   <li class="toctree-l2">
    <a class="reference internal" href="api/classes/options.html">
     Options
    </a>
   </li>
   <li class="toctree-l2">
    <a class="reference internal" href="api/classes/parameter_transformer.html">
     ParameterTransformer
    </a>
   </li>
   <li class="toctree-l2">
    <a class="reference internal" href="api/classes/iteration_history.html">
     IterationHistory
    </a>
   </li>
   <li class="toctree-l2">
    <a class="reference internal" href="api/classes/timer.html">
     Timer
    </a>
   </li>
   <li class="toctree-l2">
    <a class="reference internal" href="api/classes/variational_posterior.html">
     VariationalPosterior
    </a>
   </li>
   <li class="toctree-l2">
    <a class="reference internal" href="api/classes/vbmc.html">
     VBMC
    </a>
   </li>
   <li class="toctree-l2">
    <a class="reference internal" href="api/functions/active_sample.html">
     active_sample
    </a>
   </li>
   <li class="toctree-l2">
    <a class="reference internal" href="api/functions/create_vbmc_animation.html">
     create_vbmc_animation
    </a>
   </li>
   <li class="toctree-l2">
    <a class="reference internal" href="api/functions/decorators.html">
     decorators
    </a>
   </li>
   <li class="toctree-l2">
    <a class="reference internal" href="api/functions/get_hpd.html">
     get_hpd
    </a>
   </li>
   <li class="toctree-l2">
    <a class="reference internal" href="api/functions/kde1d.html">
     kde1d
    </a>
   </li>
   <li class="toctree-l2">
    <a class="reference internal" href="api/functions/entropy.html">
     entropy
    </a>
   </li>
   <li class="toctree-l2">
    <a class="reference internal" href="api/options/vbmc_options.html">
     VBMC options
    </a>
   </li>
  </ul>
 </li>
</ul>
<ul class="nav bd-sidenav">
 <li class="toctree-l1">
  <a class="reference internal" href="_examples/pyvbmc_example_1.html">
   Example 1: Basic usage
  </a>
 </li>
 <li class="toctree-l1">
  <a class="reference internal" href="_examples/pyvbmc_example_2.html">
   Example 2: Understanding the inputs and the output trace
  </a>
 </li>
</ul>

    </div>
</nav> <!-- To handle the deprecated key -->

<div class="navbar_extra_footer">
  Theme by the <a href="https://ebp.jupyterbook.org">Executable Book Project</a>
</div>

</div>


          


          
<main class="col py-md-3 pl-md-4 bd-content overflow-auto" role="main">
    
    <div class="topbar container-xl fixed-top">
    <div class="topbar-contents row">
        <div class="col-12 col-md-3 bd-topbar-whitespace site-navigation show"></div>
        <div class="col pl-md-4 topbar-main">
            
            <button id="navbar-toggler" class="navbar-toggler ml-0" type="button" data-toggle="collapse"
                data-toggle="tooltip" data-placement="bottom" data-target=".site-navigation" aria-controls="navbar-menu"
                aria-expanded="true" aria-label="Toggle navigation" aria-controls="site-navigation"
                title="Toggle navigation" data-toggle="tooltip" data-placement="left">
                <i class="fas fa-bars"></i>
                <i class="fas fa-arrow-left"></i>
                <i class="fas fa-arrow-up"></i>
            </button>
            
            
<div class="dropdown-buttons-trigger">
    <button id="dropdown-buttons-trigger" class="btn btn-secondary topbarbtn" aria-label="Download this page"><i
            class="fas fa-download"></i></button>

    <div class="dropdown-buttons">
        <!-- ipynb file if we had a myst markdown file -->
        
        <!-- Download raw file -->
        <a class="dropdown-buttons" href="_sources/index.rst.txt"><button type="button"
                class="btn btn-secondary topbarbtn" title="Download source file" data-toggle="tooltip"
                data-placement="left">.rst</button></a>
        <!-- Download PDF via print -->
        <button type="button" id="download-print" class="btn btn-secondary topbarbtn" title="Print to PDF"
            onClick="window.print()" data-toggle="tooltip" data-placement="left">.pdf</button>
    </div>
</div>

            <!-- Source interaction buttons -->

            <!-- Full screen (wrap in <a> to have style consistency -->

<a class="full-screen-button"><button type="button" class="btn btn-secondary topbarbtn" data-toggle="tooltip"
        data-placement="bottom" onclick="toggleFullScreen()" aria-label="Fullscreen mode"
        title="Fullscreen mode"><i
            class="fas fa-expand"></i></button></a>

            <!-- Launch buttons -->

        </div>

        <!-- Table of contents -->
        <div class="d-none d-md-block col-md-2 bd-toc show">
            
            <div class="tocsection onthispage pt-5 pb-3">
                <i class="fas fa-list"></i> Contents
            </div>
            <nav id="bd-toc-nav" aria-label="Page">
                <ul class="visible nav section-nav flex-column">
 <li class="toc-h2 nav-item toc-entry">
<<<<<<< HEAD
  <a class="reference internal nav-link" href="#what-is-it">
   What is it?
  </a>
  <ul class="nav section-nav flex-column">
   <li class="toc-h3 nav-item toc-entry">
    <a class="reference internal nav-link" href="#example-run">
     Example run
    </a>
   </li>
  </ul>
 </li>
 <li class="toc-h2 nav-item toc-entry">
=======
>>>>>>> 09bcf1a9
  <a class="reference internal nav-link" href="#should-i-use-pyvbmc">
   Should I use
   <code class="docutils literal notranslate">
    <span class="pre">
     pyvbmc
    </span>
   </code>
   ?
<<<<<<< HEAD
  </a>
 </li>
 <li class="toc-h2 nav-item toc-entry">
  <a class="reference internal nav-link" href="#documentation">
   Documentation
  </a>
 </li>
 <li class="toc-h2 nav-item toc-entry">
  <a class="reference internal nav-link" href="#examples">
   Examples
  </a>
 </li>
 <li class="toc-h2 nav-item toc-entry">
  <a class="reference internal nav-link" href="#references">
   References
  </a>
  <ul class="nav section-nav flex-column">
   <li class="toc-h3 nav-item toc-entry">
    <a class="reference internal nav-link" href="#license-and-source">
     License and source
    </a>
   </li>
  </ul>
 </li>
 <li class="toc-h2 nav-item toc-entry">
  <a class="reference internal nav-link" href="#acknowledgments">
   Acknowledgments
=======
>>>>>>> 09bcf1a9
  </a>
  <ul class="nav section-nav flex-column">
   <li class="toc-h3 nav-item toc-entry">
    <a class="reference internal nav-link" href="#documentation">
     Documentation
    </a>
   </li>
   <li class="toc-h3 nav-item toc-entry">
    <a class="reference internal nav-link" href="#examples">
     Examples
    </a>
   </li>
   <li class="toc-h3 nav-item toc-entry">
    <a class="reference internal nav-link" href="#references">
     References
    </a>
   </li>
   <li class="toc-h3 nav-item toc-entry">
    <a class="reference internal nav-link" href="#acknowledgments">
     Acknowledgments
    </a>
   </li>
  </ul>
 </li>
</ul>

            </nav>
        </div>
    </div>
</div>
    <div id="main-content" class="row">
        <div class="col-12 col-md-9 pl-md-3 pr-md-0">
        
              <div>
                
  <div class="section" id="pyvbmc">
<h1>PyVBMC<a class="headerlink" href="#pyvbmc" title="Permalink to this headline">¶</a></h1>
<p><code class="docutils literal notranslate"><span class="pre">pyvbmc</span></code> is a numerical Python 3.x implementation of Variational Bayesian Monte Carlo (VBMC).</p>
<div class="section" id="what-is-it">
<h2>What is it?<a class="headerlink" href="#what-is-it" title="Permalink to this headline">¶</a></h2>
<p>VBMC is an approximate Bayesian inference method designed to fit and evaluate computational models with a limited budget of potentially noisy likelihood evaluations, useful for computationally expensive models or for quick inference and model evaluation <a class="reference external" href="#references">(Acerbi, 2018; 2020)</a>.</p>
<p>VBMC simultaneously computes:</p>
<ul class="simple">
<li><p>an approximate posterior distribution of the model parameters;</p></li>
<li><p>an approximation — technically, an approximate lower bound — of the log model evidence (also known as log marginal likelihood or log Bayes factor), a metric used for Bayesian model selection.</p></li>
</ul>
<<<<<<< HEAD
<div class="section" id="example-run">
<h3>Example run<a class="headerlink" href="#example-run" title="Permalink to this headline">¶</a></h3>
<p>The figure below shows an example <cite>pyvbmc</cite> run on a “banana” target density. The corner plot shows the approximate posterior across iterations (contour plot and histograms of the marginals). The dots represent evaluations of the target density (<em>blue</em>: previously sampled points, <em>green</em>: points sampled in the current iteration). <cite>pyvbmc</cite> converges to an excellent approximation of the true posterior with a few dozens evaluations of the target density.</p>
<a class="reference internal image-reference" href="_images/vbmc_animation.gif"><img alt="Animation of PyVBMC" class="align-center" src="_images/vbmc_animation.gif" style="width: 400px; height: 400px;" /></a>
<p>Extensive benchmarks on both artificial test problems and a large number of real model-fitting problems from computational and cognitive neuroscience show that VBMC generally — and often vastly — outperforms alternative methods for sample-efficient Bayesian inference. VBMC runs with virtually no tuning and it is very easy to set up for your problem.</p>
</div>
</div>
=======
<p>The figure below shows an example <cite>pyvbmc</cite> run on a “banana” target density. The corner plot shows the approximate posterior across iterations (contour plot and histograms of the marginals). The dots represent evaluations of the target density (<em>blue</em>: previously sampled points, <em>green</em>: points sampled in the current iteration). <cite>pyvbmc</cite> converges to an excellent approximation of the true posterior with a few dozens evaluations of the target density.</p>
<a class="reference internal image-reference" href="_images/vbmc_animation.gif"><img alt="Animation of PyVBMC" class="align-center" src="_images/vbmc_animation.gif" style="width: 400px; height: 400px;" /></a>
<p>Extensive benchmarks on both artificial test problems and a large number of real model-fitting problems from computational and cognitive neuroscience show that VBMC generally — and often vastly — outperforms alternative methods for sample-efficient Bayesian inference. VBMC runs with virtually no tuning and it is very easy to set up for your problem.</p>
<p><code class="docutils literal notranslate"><span class="pre">pyvbmc</span></code> is licensed under <a class="reference external" href="https://opensource.org/licenses/BSD-3-Clause">BSD3</a>.
The Python source is on <a class="reference external" href="https://github.com/lacerbi/pyvbmc">GitHub</a>.
You may also want to check out the original <a class="reference external" href="https://github.com/lacerbi/vbmc">MATLAB toolbox</a>.</p>
>>>>>>> 09bcf1a9
<div class="section" id="should-i-use-pyvbmc">
<h2>Should I use <code class="docutils literal notranslate"><span class="pre">pyvbmc</span></code>?<a class="headerlink" href="#should-i-use-pyvbmc" title="Permalink to this headline">¶</a></h2>
<p><code class="docutils literal notranslate"><span class="pre">pyvbmc</span></code> is effective when:</p>
<ul class="simple">
<li><p>the model log-likelihood function is a black-box (e.g., the gradient is unavailable);</p></li>
<li><p>the likelihood is at least moderately expensive to compute (say, half a second or more per evaluation);</p></li>
<li><p>the model has up to <code class="docutils literal notranslate"><span class="pre">D</span> <span class="pre">=</span> <span class="pre">10</span></code> continuous parameters (maybe a few more, but no more than <code class="docutils literal notranslate"><span class="pre">D</span> <span class="pre">=</span> <span class="pre">20</span></code>);</p></li>
<li><p>the target posterior density is continuous and reasonably smooth;</p></li>
<li><p>the log-likelihood can be evaluated <em>exactly</em> (e.g., analytically or numerically, but without noise in the evaluation itself).</p></li>
</ul>
<<<<<<< HEAD
<p>Conversely, if your model can be written in closed form and is fast to evaluate, you should exploit the powerful machinery of probabilistic programming frameworks such as <a class="reference external" href="https://mc-stan.org/">Stan</a> or <a class="reference external" href="https://docs.pymc.io/">PyMC3</a>.</p>
=======
<p>Conversely, if your model can be written in closed form and is fast to evaluate, you should exploit the powerful machinery of probabilistic programming frameworks such as <cite>Stan &lt;https://mc-stan.org/&gt;_</cite> or <a class="reference external" href="https://docs.pymc.io/">PyMC3</a>.</p>
>>>>>>> 09bcf1a9
<div class="admonition note">
<p class="admonition-title">Note</p>
<p>This project is work in progress. The current Python port implements VBMC with <em>exact</em> evaluations of the likelihood (Acerbi, 2018). We are currently planning to extend <code class="docutils literal notranslate"><span class="pre">pyvbmc</span></code> to support <em>noisy</em> likelihood evaluations, such as those arising from simulator-based models (Acerbi, 2020).</p>
</div>
</div>
<div class="section" id="documentation">
<h3>Documentation<a class="headerlink" href="#documentation" title="Permalink to this headline">¶</a></h3>
<div class="toctree-wrapper compound">
<ul>
<li class="toctree-l1"><a class="reference internal" href="installation.html">Installation</a></li>
<li class="toctree-l1"><a class="reference internal" href="quickstart.html">Getting started</a></li>
<li class="toctree-l1"><a class="reference internal" href="api/classes/variational_posterior.html">VariationalPosterior</a></li>
<li class="toctree-l1"><a class="reference internal" href="api/classes/vbmc.html">VBMC</a></li>
<li class="toctree-l1"><a class="reference internal" href="api/advanced_docs.html">Advanced documentation</a></li>
</ul>
</div>
</div>
<div class="section" id="examples">
<h3>Examples<a class="headerlink" href="#examples" title="Permalink to this headline">¶</a></h3>
<div class="toctree-wrapper compound">
<ul>
<li class="toctree-l1"><a class="reference internal" href="_examples/pyvbmc_example_1.html">Example 1: Basic usage</a></li>
<li class="toctree-l1"><a class="reference internal" href="_examples/pyvbmc_example_2.html">Example 2: Understanding the inputs and the output trace</a></li>
</ul>
</div>
</div>
<div class="section" id="references">
<h3>References<a class="headerlink" href="#references" title="Permalink to this headline">¶</a></h3>
<ol class="arabic simple">
<li><p>Acerbi, L. (2018). Variational Bayesian Monte Carlo. In <em>Advances in Neural Information Processing Systems 31</em>: 8222-8232. (<a class="reference external" href="https://arxiv.org/abs/1810.05558">paper + supplement on arXiv</a>, <a class="reference external" href="https://papers.nips.cc/paper/2018/hash/747c1bcceb6109a4ef936bc70cfe67de-Abstract.html">NeurIPS Proceedings</a>)</p></li>
<li><p>Acerbi, L. (2020). Variational Bayesian Monte Carlo with Noisy Likelihoods. In <em>Advances in Neural Information Processing Systems 33</em>: 8211-8222 (<a class="reference external" href="https://arxiv.org/abs/2006.08655">paper + supplement on arXiv</a>, <a class="reference external" href="https://papers.nips.cc/paper/2020/hash/5d40954183d62a82257835477ccad3d2-Abstract.html">NeurIPS Proceedings</a>).</p></li>
</ol>
<p>You can cite VBMC in your work with something along the lines of</p>
<blockquote>
<div><p>We estimated approximate posterior distibutions and approximate lower bounds to the model evidence of our models using Variational Bayesian Monte Carlo (VBMC; Acerbi, 2018, 2020) via the <code class="docutils literal notranslate"><span class="pre">pyvbmc</span></code> software. VBMC combines variational inference and active-sampling Bayesian quadrature to perform approximate Bayesian inference in a sample-efficient manner.</p>
</div></blockquote>
<div class="section" id="license-and-source">
<h3>License and source<a class="headerlink" href="#license-and-source" title="Permalink to this headline">¶</a></h3>
<p><code class="docutils literal notranslate"><span class="pre">pyvbmc</span></code> is licensed under <a class="reference external" href="https://opensource.org/licenses/BSD-3-Clause">BSD3</a>.
The Python source code is on <a class="reference external" href="https://github.com/lacerbi/pyvbmc">GitHub</a>.
You may also want to check out the original <a class="reference external" href="https://github.com/lacerbi/vbmc">MATLAB toolbox</a>.</p>
</div>
</div>
<div class="section" id="acknowledgments">
<h3>Acknowledgments<a class="headerlink" href="#acknowledgments" title="Permalink to this headline">¶</a></h3>
<p>Work on the <code class="docutils literal notranslate"><span class="pre">pyvbmc</span></code> package was funded by the <a class="reference external" href="https://fcai.fi/">Finnish Center for Artificial Intelligence FCAI</a>.</p>
</div>
</div>
</div>


              </div>
              
        
            <!-- Previous / next buttons -->
<div class='prev-next-area'>
    <a class='right-next' id="next-link" href="installation.html" title="next page">
    <div class="prev-next-info">
        <p class="prev-next-subtitle">next</p>
        <p class="prev-next-title">Installation</p>
    </div>
    <i class="fas fa-angle-right"></i>
    </a>
</div>
        
        </div>
    </div>
    <footer class="footer">
    <div class="container">
      <p>
        
            &copy; Copyright 2021, Machine and Human Intelligence research group (PI: Luigi Acerbi, University of Helsinki).<br/>
      </p>
    </div>
  </footer>
</main>


      </div>
    </div>
  
  <script src="_static/js/index.be7d3bbb2ef33a8344ce.js"></script>

  </body>
</html><|MERGE_RESOLUTION|>--- conflicted
+++ resolved
@@ -262,7 +262,6 @@
             <nav id="bd-toc-nav" aria-label="Page">
                 <ul class="visible nav section-nav flex-column">
  <li class="toc-h2 nav-item toc-entry">
-<<<<<<< HEAD
   <a class="reference internal nav-link" href="#what-is-it">
    What is it?
   </a>
@@ -275,8 +274,6 @@
   </ul>
  </li>
  <li class="toc-h2 nav-item toc-entry">
-=======
->>>>>>> 09bcf1a9
   <a class="reference internal nav-link" href="#should-i-use-pyvbmc">
    Should I use
    <code class="docutils literal notranslate">
@@ -285,7 +282,6 @@
     </span>
    </code>
    ?
-<<<<<<< HEAD
   </a>
  </li>
  <li class="toc-h2 nav-item toc-entry">
@@ -313,8 +309,6 @@
  <li class="toc-h2 nav-item toc-entry">
   <a class="reference internal nav-link" href="#acknowledgments">
    Acknowledgments
-=======
->>>>>>> 09bcf1a9
   </a>
   <ul class="nav section-nav flex-column">
    <li class="toc-h3 nav-item toc-entry">
@@ -361,7 +355,6 @@
 <li><p>an approximate posterior distribution of the model parameters;</p></li>
 <li><p>an approximation — technically, an approximate lower bound — of the log model evidence (also known as log marginal likelihood or log Bayes factor), a metric used for Bayesian model selection.</p></li>
 </ul>
-<<<<<<< HEAD
 <div class="section" id="example-run">
 <h3>Example run<a class="headerlink" href="#example-run" title="Permalink to this headline">¶</a></h3>
 <p>The figure below shows an example <cite>pyvbmc</cite> run on a “banana” target density. The corner plot shows the approximate posterior across iterations (contour plot and histograms of the marginals). The dots represent evaluations of the target density (<em>blue</em>: previously sampled points, <em>green</em>: points sampled in the current iteration). <cite>pyvbmc</cite> converges to an excellent approximation of the true posterior with a few dozens evaluations of the target density.</p>
@@ -369,14 +362,6 @@
 <p>Extensive benchmarks on both artificial test problems and a large number of real model-fitting problems from computational and cognitive neuroscience show that VBMC generally — and often vastly — outperforms alternative methods for sample-efficient Bayesian inference. VBMC runs with virtually no tuning and it is very easy to set up for your problem.</p>
 </div>
 </div>
-=======
-<p>The figure below shows an example <cite>pyvbmc</cite> run on a “banana” target density. The corner plot shows the approximate posterior across iterations (contour plot and histograms of the marginals). The dots represent evaluations of the target density (<em>blue</em>: previously sampled points, <em>green</em>: points sampled in the current iteration). <cite>pyvbmc</cite> converges to an excellent approximation of the true posterior with a few dozens evaluations of the target density.</p>
-<a class="reference internal image-reference" href="_images/vbmc_animation.gif"><img alt="Animation of PyVBMC" class="align-center" src="_images/vbmc_animation.gif" style="width: 400px; height: 400px;" /></a>
-<p>Extensive benchmarks on both artificial test problems and a large number of real model-fitting problems from computational and cognitive neuroscience show that VBMC generally — and often vastly — outperforms alternative methods for sample-efficient Bayesian inference. VBMC runs with virtually no tuning and it is very easy to set up for your problem.</p>
-<p><code class="docutils literal notranslate"><span class="pre">pyvbmc</span></code> is licensed under <a class="reference external" href="https://opensource.org/licenses/BSD-3-Clause">BSD3</a>.
-The Python source is on <a class="reference external" href="https://github.com/lacerbi/pyvbmc">GitHub</a>.
-You may also want to check out the original <a class="reference external" href="https://github.com/lacerbi/vbmc">MATLAB toolbox</a>.</p>
->>>>>>> 09bcf1a9
 <div class="section" id="should-i-use-pyvbmc">
 <h2>Should I use <code class="docutils literal notranslate"><span class="pre">pyvbmc</span></code>?<a class="headerlink" href="#should-i-use-pyvbmc" title="Permalink to this headline">¶</a></h2>
 <p><code class="docutils literal notranslate"><span class="pre">pyvbmc</span></code> is effective when:</p>
@@ -387,11 +372,7 @@
 <li><p>the target posterior density is continuous and reasonably smooth;</p></li>
 <li><p>the log-likelihood can be evaluated <em>exactly</em> (e.g., analytically or numerically, but without noise in the evaluation itself).</p></li>
 </ul>
-<<<<<<< HEAD
 <p>Conversely, if your model can be written in closed form and is fast to evaluate, you should exploit the powerful machinery of probabilistic programming frameworks such as <a class="reference external" href="https://mc-stan.org/">Stan</a> or <a class="reference external" href="https://docs.pymc.io/">PyMC3</a>.</p>
-=======
-<p>Conversely, if your model can be written in closed form and is fast to evaluate, you should exploit the powerful machinery of probabilistic programming frameworks such as <cite>Stan &lt;https://mc-stan.org/&gt;_</cite> or <a class="reference external" href="https://docs.pymc.io/">PyMC3</a>.</p>
->>>>>>> 09bcf1a9
 <div class="admonition note">
 <p class="admonition-title">Note</p>
 <p>This project is work in progress. The current Python port implements VBMC with <em>exact</em> evaluations of the likelihood (Acerbi, 2018). We are currently planning to extend <code class="docutils literal notranslate"><span class="pre">pyvbmc</span></code> to support <em>noisy</em> likelihood evaluations, such as those arising from simulator-based models (Acerbi, 2020).</p>
