import sys

import numpy as np
<<<<<<< HEAD
from function_logger import FunctionLogger
=======
from entropy import entlb_vbmc, entub_vbmc
from function_logger import FunctionLogger
from parameter_transformer import ParameterTransformer
>>>>>>> 489598a6
from timer import Timer
from variational_posterior import VariationalPosterior
from .options import Options

from .options import Options

<<<<<<< HEAD
=======

>>>>>>> 489598a6
class VBMC:
    """
    The VBMC algorithm class
    """

    def __init__(
        self,
        fun: callable,
        x0: np.ndarray = None,
        lower_bounds: np.ndarray = None,
        upper_bounds: np.ndarray = None,
        plausible_lower_bounds: np.ndarray = None,
        plausible_upper_bounds: np.ndarray = None,
        user_options: dict = None,
    ):
<<<<<<< HEAD
=======
        """
        Initialize an instance of the VBMC algorithm.

        Parameters
        ----------
        fun : callable
            A given target log posterior FUN.
        x0 : np.ndarray, optional
            [description], by default None
        lower_bounds, upper_bounds : np.ndarray, optional
            Lower_bounds (LB) and upper_bounds (UB) define a set 
            of strict lower and upper bounds coordinate vector, X, so that the 
            posterior has support on LB < X < UB. 
            If scalars, the bound is replicated in each dimension. Use 
            empty matrices for LB and UB if no bounds exist. Set LB[i] = -Inf
            and UB[i] = Inf if the i-th coordinate is unbounded (while other
            coordinates may be bounded). Note that if LB and UB contain
            unbounded variables, the respective values of PLB and PUB need to be
            specified (see below), by default None
        plausible_lower_bounds, plausible_upper_bounds : np.ndarray, optional
            Specifies a set of plausible_lower_bounds (PLB) and 
            plausible_upper_bounds (PUB) such that LB < PLB < PUB < UB.
            Both PLB and PUB need to be finite. PLB and PUB represent a
            "plausible" range, which should denote a region of high posterior
            probability mass. Among other things, the plausible box is used to
            draw initial samples and to set priors over hyperparameters of the
            algorithm. When in doubt, we found that setting PLB and PUB using 
            the topmost ~68% percentile range of the prior (e.g, mean +/- 1 SD
            for a Gaussian prior) works well in many cases (but note that 
            additional information might afford a better guess), both are 
            by default None.
        user_options : dict, optional
            Modified options can be passed as a dict. Please refer to the
            respective VBMC options page for the default options. If no 
            user_options are passed, the default options are used.

        Raises
        ------
        ValueError
            [description]
        """    
>>>>>>> 489598a6
        # Initialize variables and algorithm structures
        if x0 is None:
            if (
                plausible_lower_bounds is None
                or plausible_upper_bounds is None
            ):
                raise ValueError(
                    """vbmc:UnknownDims If no starting point is
                 provided, PLB and PUB need to be specified."""
                )
            else:
<<<<<<< HEAD
                self.x0 = np.full((plausible_lower_bounds.shape), np.NaN)
        else:
            self.x0 = x0

        self.D = self.x0.shape[1]

        # Empty LB and UB are Infs
        if lower_bounds is None:
            self.lower_bounds = np.ones((1, self.D)) * -np.inf
        else:
            self.lower_bounds = lower_bounds

        if upper_bounds is None:
            self.upper_bounds = np.ones((1, self.D)) * np.inf
        else:
            self.upper_bounds = upper_bounds
=======
                x0 = np.full((plausible_lower_bounds.shape), np.NaN)

        self.D = x0.shape[1]

        # Empty LB and UB are Infs
        if lower_bounds is None:
            lower_bounds = np.ones((1, self.D)) * -np.inf

        if upper_bounds is None:
            upper_bounds = np.ones((1, self.D)) * np.inf
>>>>>>> 489598a6

        # Check/fix boundaries and starting points
        (
            self.x0,
            self.lower_bounds,
            self.upper_bounds,
            self.plausible_lower_bounds,
            self.plausible_upper_bounds,
        ) = self._boundscheck(
            fun,
<<<<<<< HEAD
            self.x0,
            self.lower_bounds,
            self.upper_bounds,
=======
            x0,
            lower_bounds,
            upper_bounds,
>>>>>>> 489598a6
            plausible_lower_bounds,
            plausible_upper_bounds,
        )

        self.options = Options(
            "./vbmc/option_configs/advanced_vbmc_options.ini",
            evalutation_parameters={"D": self.D},
            user_options=user_options,
        )

<<<<<<< HEAD
        noise_flag = None
        uncertainty_handling_level = None
        parameter_transformer = None

        self.function_logger = FunctionLogger(
            fun,
            self.D,
            noise_flag,
            uncertainty_handling_level,
            self.options.get("cachesize"),
            parameter_transformer,
        )

    def _boundscheck(
        self,
        fun: callable,
        x0: np.ndarray,
        lower_bounds: np.ndarray,
        upper_bounds: np.ndarray,
        plausible_lower_bounds: np.ndarray = None,
        plausible_upper_bounds: np.ndarray = None,
    ):
        """
        Private function to do the initial check of the VBMC bounds.
        """

        N0, D = x0.shape

        if plausible_lower_bounds is None or plausible_upper_bounds is None:
            if N0 > 1:
                width = x0.max(0) - x0.min(0)
                if plausible_lower_bounds is None:
                    plausible_lower_bounds = x0.min(0) - width / N0
                    plausible_lower_bounds = np.maximum(
                        plausible_lower_bounds, lower_bounds
                    )
                if plausible_upper_bounds is None:
                    plausible_upper_bounds = x0.max(0) + width / N0
                    plausible_upper_bounds = np.minimum(
                        plausible_upper_bounds, upper_bounds
                    )

                idx = plausible_lower_bounds == plausible_upper_bounds
                if np.any(idx):
                    plausible_lower_bounds[idx] = lower_bounds[idx]
                    plausible_upper_bounds[idx] = upper_bounds[idx]
                    # warning('vbmc:pbInitFailed')
            else:
                # warning('vbmc:pbUnspecified')
                if plausible_lower_bounds is None:
                    plausible_lower_bounds = np.copy(lower_bounds)
                if plausible_upper_bounds is None:
                    plausible_upper_bounds = np.copy(upper_bounds)

        # check that all bounds are row vectors with D elements
        if (
            np.ndim(lower_bounds) != 2
            or np.ndim(upper_bounds) != 2
            or np.ndim(plausible_lower_bounds) != 2
            or np.ndim(plausible_upper_bounds) != 2
            or lower_bounds.shape != (1, D)
            or upper_bounds.shape != (1, D)
            or plausible_lower_bounds.shape != (1, D)
            or plausible_upper_bounds.shape != (1, D)
        ):
            raise ValueError(
                """All input vectors (x0, lower_bounds, upper_bounds,
                 plausible_lower_bounds, plausible_upper_bounds), if specified,
                 need to be row vectors with D elements."""
            )

        # check that plausible bounds are finite
        if np.any(np.invert(np.isfinite(plausible_lower_bounds))) or np.any(
            np.invert(np.isfinite(plausible_upper_bounds))
        ):
            raise ValueError(
                "Plausible interval bounds PLB and PUB need to be finite."
            )

        # Test that all vectors are real-valued
        if (
            np.any(np.invert(np.isreal(x0)))
            or np.any(np.invert(np.isreal(lower_bounds)))
            or np.any(np.invert(np.isreal(upper_bounds)))
            or np.any(np.invert(np.isreal(plausible_lower_bounds)))
            or np.any(np.invert(np.isreal(plausible_upper_bounds)))
        ):
            raise ValueError(
                """All input vectors (x0, lower_bounds, upper_bounds,
                 plausible_lower_bounds, plausible_upper_bounds), if specified,
                 need to be real valued."""
            )

        # Fixed variables (all bounds equal) are not supported
        fixidx = (
            (lower_bounds == upper_bounds)
            & (upper_bounds == plausible_lower_bounds)
            & (plausible_lower_bounds == plausible_upper_bounds)
        )
        if np.any(fixidx):
            raise ValueError(
                """vbmc:FixedVariables VBMC does not support fixed 
            variables. Lower and upper bounds should be different."""
            )

        # Test that plausible bounds are different
        if np.any(plausible_lower_bounds == plausible_upper_bounds):
            raise ValueError(
                """vbmc:MatchingPB:For all variables,
            plausible lower and upper bounds need to be distinct."""
            )

        # Check that all X0 are inside the bounds
        if np.any(x0 < lower_bounds) or np.any(x0 > upper_bounds):
            raise ValueError(
                """vbmc:InitialPointsNotInsideBounds: The starting
            points X0 are not inside the provided hard bounds LB and UB."""
            )

        # % Compute "effective" bounds (slightly inside provided hard bounds)
        bounds_range = upper_bounds - lower_bounds
        bounds_range[np.isinf(bounds_range)] = 1e3
        scale_factor = 1e-3
        realmin = sys.float_info.min
        LB_eff = lower_bounds + scale_factor * bounds_range
        LB_eff[np.abs(lower_bounds) <= realmin] = (
            scale_factor * bounds_range[np.abs(lower_bounds) <= realmin]
        )
        UB_eff = upper_bounds - scale_factor * bounds_range
        UB_eff[np.abs(upper_bounds) <= realmin] = (
            -scale_factor * bounds_range[np.abs(upper_bounds) <= realmin]
        )
        # Infinities stay the same
        LB_eff[np.isinf(lower_bounds)] = lower_bounds[np.isinf(lower_bounds)]
        UB_eff[np.isinf(upper_bounds)] = upper_bounds[np.isinf(upper_bounds)]

        if np.any(LB_eff >= UB_eff):
            raise ValueError(
                """vbmc:StrictBoundsTooClose: Hard bounds LB and UB
                are numerically too close. Make them more separate."""
            )

        # Fix when provided X0 are almost on the bounds -- move them inside
        if np.any(x0 < LB_eff) or np.any(x0 > UB_eff):
            # warning('vbmc:InitialPointsTooClosePB')
            x0 = np.maximum((np.minimum(x0, UB_eff)), LB_eff)

        # Test order of bounds (permissive)
        ordidx = (
            (lower_bounds <= plausible_lower_bounds)
            & (plausible_lower_bounds < plausible_upper_bounds)
            & (plausible_upper_bounds <= upper_bounds)
        )
        if np.any(np.invert(ordidx)):
            raise ValueError(
                """vbmc:StrictBounds: For each variable, hard and
            plausible bounds should respect the ordering LB < PLB < PUB < UB."""
            )

        # Test that plausible bounds are reasonably separated from hard bounds
        if np.any(LB_eff > plausible_lower_bounds) or np.any(
            plausible_upper_bounds > UB_eff
        ):
            # warning('vbmc:TooCloseBounds', ...
            plausible_lower_bounds = np.maximum(plausible_lower_bounds, LB_eff)
            plausible_upper_bounds = np.minimum(plausible_upper_bounds, UB_eff)

        # Check that all X0 are inside the plausible bounds,
        # move bounds otherwise
        if np.any(x0 <= LB_eff) or np.any(x0 >= UB_eff):
            # "warning('vbmc:InitialPointsOutsidePB', ...")
            plausible_lower_bounds = np.minimum(
                plausible_lower_bounds, x0.min(0)
            )
            plausible_upper_bounds = np.maximum(
                plausible_upper_bounds, x0.max(0)
            )

        # Test order of bounds
        ordidx = (
            (lower_bounds < plausible_lower_bounds)
            & (plausible_lower_bounds < plausible_upper_bounds)
            & (plausible_upper_bounds < upper_bounds)
        )
        if np.any(np.invert(ordidx)):
            raise ValueError(
                """vbmc:StrictBounds: For each variable, hard and
            plausible bounds should respect the ordering LB < PLB < PUB < UB."""
            )

        # Check that variables are either bounded or unbounded
        # (not half-bounded)
        if (
            np.any(np.isfinite(lower_bounds))
            and np.any(np.invert(np.isfinite(upper_bounds)))
            or np.any(np.invert(np.isfinite(lower_bounds)))
            and np.any(np.isfinite(upper_bounds))
        ):
            raise ValueError(
                """vbmc:HalfBounds: Each variable needs to be unbounded or
            bounded. Variables bounded only below/above are not supported."""
            )

        return (
            x0,
            lower_bounds,
            upper_bounds,
            plausible_lower_bounds,
            plausible_upper_bounds,
        )

    def optimize(self):
        """
        This is a perliminary version of the VBMC loop in order to identify
        possible objects
=======
        self.K = self.options.get("kwarmup")

        # starting point
        if not np.all(np.isfinite(self.x0)):
            # print('Initial starting point is invalid or not provided.
            # Starting from center of plausible region.\n');
            self.x0 = 0.5 * (
                self.plausible_lower_bounds + self.plausible_upper_bounds
            )

        self.parameter_transformer = ParameterTransformer(
            self.D,
            self.lower_bounds,
            self.upper_bounds,
            self.plausible_lower_bounds,
            self.plausible_upper_bounds,
        )

        # Initialize variational posterior
        self.vp = VariationalPosterior(
            D=self.D,
            K=self.K,
            x0=self.x0,
            parameter_transformer=self.parameter_transformer,
        )
        if not self.options.get("warmup"):
            self.vp.optimize_mu = self.options.get("variablemeans")
            self.vp.optimize_weights = self.options.get("variableweights")

        self.optim_state = self._init_optim_state(fun)

        self.function_logger = FunctionLogger(
            fun=fun,
            D=self.D,
            noise_flag=self.optim_state.get("uncertainty_handling_level") > 0,
            uncertainty_handling_level=self.optim_state.get(
                "uncertainty_handling_level"
            ),
            cache_size=self.options.get("cachesize"),
            parameter_transformer=self.parameter_transformer,
        )

        self.x0 = self.parameter_transformer(self.x0)

    def _boundscheck(
        self,
        fun: callable,
        x0: np.ndarray,
        lower_bounds: np.ndarray,
        upper_bounds: np.ndarray,
        plausible_lower_bounds: np.ndarray = None,
        plausible_upper_bounds: np.ndarray = None,
    ):
        """
        Private function to do the initial check of the VBMC bounds.
        """

        N0, D = x0.shape

        if plausible_lower_bounds is None or plausible_upper_bounds is None:
            if N0 > 1:
                width = x0.max(0) - x0.min(0)
                if plausible_lower_bounds is None:
                    plausible_lower_bounds = x0.min(0) - width / N0
                    plausible_lower_bounds = np.maximum(
                        plausible_lower_bounds, lower_bounds
                    )
                if plausible_upper_bounds is None:
                    plausible_upper_bounds = x0.max(0) + width / N0
                    plausible_upper_bounds = np.minimum(
                        plausible_upper_bounds, upper_bounds
                    )

                idx = plausible_lower_bounds == plausible_upper_bounds
                if np.any(idx):
                    plausible_lower_bounds[idx] = lower_bounds[idx]
                    plausible_upper_bounds[idx] = upper_bounds[idx]
                    # warning('vbmc:pbInitFailed')
            else:
                # warning('vbmc:pbUnspecified')
                if plausible_lower_bounds is None:
                    plausible_lower_bounds = np.copy(lower_bounds)
                if plausible_upper_bounds is None:
                    plausible_upper_bounds = np.copy(upper_bounds)

        # check that all bounds are row vectors with D elements
        if (
            np.ndim(lower_bounds) != 2
            or np.ndim(upper_bounds) != 2
            or np.ndim(plausible_lower_bounds) != 2
            or np.ndim(plausible_upper_bounds) != 2
            or lower_bounds.shape != (1, D)
            or upper_bounds.shape != (1, D)
            or plausible_lower_bounds.shape != (1, D)
            or plausible_upper_bounds.shape != (1, D)
        ):
            raise ValueError(
                """All input vectors (x0, lower_bounds, upper_bounds,
                 plausible_lower_bounds, plausible_upper_bounds), if specified,
                 need to be row vectors with D elements."""
            )

        # check that plausible bounds are finite
        if np.any(np.invert(np.isfinite(plausible_lower_bounds))) or np.any(
            np.invert(np.isfinite(plausible_upper_bounds))
        ):
            raise ValueError(
                "Plausible interval bounds PLB and PUB need to be finite."
            )

        # Test that all vectors are real-valued
        if (
            np.any(np.invert(np.isreal(x0)))
            or np.any(np.invert(np.isreal(lower_bounds)))
            or np.any(np.invert(np.isreal(upper_bounds)))
            or np.any(np.invert(np.isreal(plausible_lower_bounds)))
            or np.any(np.invert(np.isreal(plausible_upper_bounds)))
        ):
            raise ValueError(
                """All input vectors (x0, lower_bounds, upper_bounds,
                 plausible_lower_bounds, plausible_upper_bounds), if specified,
                 need to be real valued."""
            )

        # Fixed variables (all bounds equal) are not supported
        fixidx = (
            (lower_bounds == upper_bounds)
            & (upper_bounds == plausible_lower_bounds)
            & (plausible_lower_bounds == plausible_upper_bounds)
        )
        if np.any(fixidx):
            raise ValueError(
                """vbmc:FixedVariables VBMC does not support fixed 
            variables. Lower and upper bounds should be different."""
            )

        # Test that plausible bounds are different
        if np.any(plausible_lower_bounds == plausible_upper_bounds):
            raise ValueError(
                """vbmc:MatchingPB:For all variables,
            plausible lower and upper bounds need to be distinct."""
            )

        # Check that all X0 are inside the bounds
        if np.any(x0 < lower_bounds) or np.any(x0 > upper_bounds):
            raise ValueError(
                """vbmc:InitialPointsNotInsideBounds: The starting
            points X0 are not inside the provided hard bounds LB and UB."""
            )

        # % Compute "effective" bounds (slightly inside provided hard bounds)
        bounds_range = upper_bounds - lower_bounds
        bounds_range[np.isinf(bounds_range)] = 1e3
        scale_factor = 1e-3
        realmin = sys.float_info.min
        LB_eff = lower_bounds + scale_factor * bounds_range
        LB_eff[np.abs(lower_bounds) <= realmin] = (
            scale_factor * bounds_range[np.abs(lower_bounds) <= realmin]
        )
        UB_eff = upper_bounds - scale_factor * bounds_range
        UB_eff[np.abs(upper_bounds) <= realmin] = (
            -scale_factor * bounds_range[np.abs(upper_bounds) <= realmin]
        )
        # Infinities stay the same
        LB_eff[np.isinf(lower_bounds)] = lower_bounds[np.isinf(lower_bounds)]
        UB_eff[np.isinf(upper_bounds)] = upper_bounds[np.isinf(upper_bounds)]

        if np.any(LB_eff >= UB_eff):
            raise ValueError(
                """vbmc:StrictBoundsTooClose: Hard bounds LB and UB
                are numerically too close. Make them more separate."""
            )

        # Fix when provided X0 are almost on the bounds -- move them inside
        if np.any(x0 < LB_eff) or np.any(x0 > UB_eff):
            # warning('vbmc:InitialPointsTooClosePB')
            x0 = np.maximum((np.minimum(x0, UB_eff)), LB_eff)

        # Test order of bounds (permissive)
        ordidx = (
            (lower_bounds <= plausible_lower_bounds)
            & (plausible_lower_bounds < plausible_upper_bounds)
            & (plausible_upper_bounds <= upper_bounds)
        )
        if np.any(np.invert(ordidx)):
            raise ValueError(
                """vbmc:StrictBounds: For each variable, hard and
            plausible bounds should respect the ordering LB < PLB < PUB < UB."""
            )

        # Test that plausible bounds are reasonably separated from hard bounds
        if np.any(LB_eff > plausible_lower_bounds) or np.any(
            plausible_upper_bounds > UB_eff
        ):
            # warning('vbmc:TooCloseBounds', ...
            plausible_lower_bounds = np.maximum(plausible_lower_bounds, LB_eff)
            plausible_upper_bounds = np.minimum(plausible_upper_bounds, UB_eff)

        # Check that all X0 are inside the plausible bounds,
        # move bounds otherwise
        if np.any(x0 <= LB_eff) or np.any(x0 >= UB_eff):
            # "warning('vbmc:InitialPointsOutsidePB', ...")
            plausible_lower_bounds = np.minimum(
                plausible_lower_bounds, x0.min(0)
            )
            plausible_upper_bounds = np.maximum(
                plausible_upper_bounds, x0.max(0)
            )

        # Test order of bounds
        ordidx = (
            (lower_bounds < plausible_lower_bounds)
            & (plausible_lower_bounds < plausible_upper_bounds)
            & (plausible_upper_bounds < upper_bounds)
        )
        if np.any(np.invert(ordidx)):
            raise ValueError(
                """vbmc:StrictBounds: For each variable, hard and
            plausible bounds should respect the ordering LB < PLB < PUB < UB."""
            )

        # Check that variables are either bounded or unbounded
        # (not half-bounded)
        if (
            np.any(np.isfinite(lower_bounds))
            and np.any(np.invert(np.isfinite(upper_bounds)))
            or np.any(np.invert(np.isfinite(lower_bounds)))
            and np.any(np.isfinite(upper_bounds))
        ):
            raise ValueError(
                """vbmc:HalfBounds: Each variable needs to be unbounded or
            bounded. Variables bounded only below/above are not supported."""
            )

        return (
            x0,
            lower_bounds,
            upper_bounds,
            plausible_lower_bounds,
            plausible_upper_bounds,
        )

    def _init_optim_state(self, fun):
        """
        A private function to init the optim_state dict that contains
        information about VBMC variables.
        """
        # Record starting points (original coordinates)
        y_orig = np.array(self.options.get("fvals")).flatten()
        if len(y_orig) == 0:
            y_orig = np.full([self.x0.shape[0]], np.nan)
        if len(self.x0) != len(y_orig):
            raise ValueError(
                """vbmc:MismatchedStartingInputs The number of
            points in X0 and of their function values as specified in
            self.options.fvals are not the same."""
            )

        optim_state = dict()
        optim_state["cache"] = dict()
        optim_state["cache"]["x_orig"] = self.x0
        optim_state["cache"]["y_orig"] = y_orig

        # Does the starting cache contain function values?
        optim_state["cache_active"] = np.any(
            np.isfinite(optim_state.get("cache").get("y_orig"))
        )

        # Integer variables
        optim_state["integervars"] = np.full(self.D, False)
        if len(self.options.get("integervars")) > 0:
            integeridx = self.options.get("integervars") != 0
            optim_state["integervars"][integeridx] = True
            if (
                np.any(np.isinf(self.lower_bounds[:, integeridx]))
                or np.any(np.isinf(self.upper_bounds[:, integeridx]))
                or np.any(self.lower_bounds[:, integeridx] % 1 != 0.5)
                or np.any(self.upper_bounds[:, integeridx] % 1 != 0.5)
            ):
                raise ValueError(
                    """Hard bounds of integer variables need to be
                 set at +/- 0.5 points from their boundary values (e.g., -0.5 
                 nd 10.5 for a variable that takes values from 0 to 10)"""
                )

        # fprintf('Index of variable restricted to integer values: %s.\n'
        optim_state["lb_orig"] = self.lower_bounds
        optim_state["ub_orig"] = self.upper_bounds
        optim_state["plb_orig"] = self.plausible_lower_bounds
        optim_state["pub_orig"] = self.plausible_upper_bounds
        eps_orig = (self.upper_bounds - self.lower_bounds) * self.options.get(
            "tolboundx"
        )
        # inf - inf raises warning in numpy, but output is correct
        with np.errstate(invalid="ignore"):
            optim_state["lb_eps_orig"] = self.lower_bounds + eps_orig
            optim_state["ub_eps_orig"] = self.upper_bounds - eps_orig

        # Transform variables (Transform of lower_bounds and upper bounds can
        # create warning but we are aware of this and output is correct)
        with np.errstate(divide="ignore"):
            optim_state["lb"] = self.parameter_transformer(self.lower_bounds)
            optim_state["ub"] = self.parameter_transformer(self.upper_bounds)
        optim_state["plb"] = self.parameter_transformer(
            self.plausible_lower_bounds
        )
        optim_state["pub"] = self.parameter_transformer(
            self.plausible_upper_bounds
        )

        # Before first iteration
        optim_state["iter"] = 0

        # Estimate of GP observation noise around the high posterior
        # density region
        optim_state["sn2hpd"] = np.inf

        # When was the last warping action performed (number of iterations)
        optim_state["last_warping"] = -np.inf

        # When was the last warping action performed and not undone
        # (number of iterations)
        optim_state["last_successful_warping"] = -np.inf

        # Number of warpings performed
        optim_state["warping_count"] = 0

        # When GP hyperparameter sampling is switched with optimization
        if self.options.get("nsgpmax") > 0:
            optim_state["stop_sampling"] = 0
        else:
            optim_state["stop_sampling"] = np.Inf

        # Fully recompute variational posterior
        optim_state["recompute_var_post"] = True

        # Start with warm-up?
        optim_state["warmup"] = self.options.get("warmup")
        if self.options.get("warmup"):
            optim_state["last_warmup"] = np.inf
        else:
            optim_state["last_warmup"] = 0

        # Number of stable function evaluations during warmup
        # with small increment
        optim_state["warmup_stable_count"] = 0

        # Proposal function for search
        if self.options.get("proposalfcn") is None:
            optim_state["proposalfcn"] = "@(x)proposal_vbmc"
        else:
            optim_state["proposalfcn"] = self.options.get("proposalfcn")

        # Quality of the variational posterior
        optim_state["r"] = np.inf

        # Start with adaptive sampling
        optim_state["skip_active_sampling"] = False

        # Running mean and covariance of variational posterior
        # in transformed space
        optim_state["run_mean"] = []
        optim_state["run_cov"] = []
        # Last time running average was updated
        optim_state["last_run_avg"] = np.NaN

        # Current number of components for variational posterior
        optim_state["vpk"] = self.K

        # Number of variational components pruned in last iteration
        optim_state["pruned"] = 0

        # Need to switch from deterministic entropy to stochastic entropy
        optim_state["entropy_switch"] = self.options.get("entropyswitch")

        # Only use deterministic entropy if D larger than a fixed number
        if self.D < self.options.get("detentropymind"):
            optim_state["entropy_switch"] = False

        # Tolerance threshold on GP variance (used by some acquisition fcns)
        optim_state["tol_gp_var"] = self.options.get("tolgpvar")

        # Copy maximum number of fcn. evaluations,
        # used by some acquisition fcns.
        optim_state["max_fun_evals"] = self.options.get("maxfunevals")

        # By default, apply variance-based regularization
        # to acquisition functions
        optim_state["variance_regularized_acqfcn"] = True

        # Setup search cache
        optim_state["search_cache"] = []

        # Set uncertainty handling level
        # (0: none; 1: unknown noise level; 2: user-provided noise)
        if self.options.get("specifytargetnoise"):
            optim_state["uncertainty_handling_level"] = 2
        elif len(self.options.get("uncertaintyhandling")) == 0:
            optim_state["uncertainty_handling_level"] = 1
        else:
            optim_state["uncertainty_handling_level"] = 0

        # Empty hedge struct for acquisition functions
        if self.options.get("acqhedge"):
            optim_state["hedge"] = []

        # List of points at the end of each iteration
        optim_state["iterlist"] = dict()
        optim_state["iterlist"]["u"] = []
        optim_state["iterlist"]["fval"] = []
        optim_state["iterlist"]["fsd"] = []
        optim_state["iterlist"]["fhyp"] = []

        optim_state["delta"] = self.options.get("bandwidth") * (
            optim_state.get("pub") - optim_state.get("plb")
        )

        # Deterministic entropy approximation lower/upper factor
        optim_state["entropy_alpha"] = self.options.get("detentropyalpha")

        # Repository of variational solutions
        optim_state["vp_repo"] = []

        # Repeated measurement streak
        optim_state["repeated_observations_streak"] = 0

        # List of data trimming events
        optim_state["data_trim_list"] = []

        # Expanding search bounds
        prange = optim_state.get("pub") - optim_state.get("plb")
        optim_state["lb_search"] = np.maximum(
            optim_state.get("plb")
            - prange * self.options.get("activesearchbound"),
            optim_state.get("lb"),
        )
        optim_state["ub_search"] = np.minimum(
            optim_state.get("pub")
            + prange * self.options.get("activesearchbound"),
            optim_state.get("ub"),
        )

        # Initialize Gaussian process settings
        # Squared exponential kernel with separate length scales
        optim_state["gp_covfun"] = 1

        if optim_state.get("uncertainty_handling_level") == 0:
            # Observation noise for stability
            optim_state["gp_noisefun"] = [1, 0]
        elif optim_state.get("uncertainty_handling_level") == 1:
            # Infer noise
            optim_state["gp_noisefun"] = [1, 2]
        elif optim_state.get("uncertainty_handling_level") == 2:
            # Provided heteroskedastic noise
            optim_state["gp_noisefun"] = [1, 1]

        if (
            self.options.get("noiseshaping")
            and optim_state["gp_noisefun"][1] == 0
        ):
            optim_state["gp_noisefun"][1] = 1

        optim_state["gp_meanfun"] = self.options.get("gpmeanfun")
        valid_gpmeanfuns = [
            "zero",
            "const",
            "negquad",
            "se",
            "negquadse",
            "negquadfixiso",
            "negquadfix",
            "negquadsefix",
            "negquadonly",
            "negquadfixonly",
            "negquadlinonly",
            "negquadmix",
        ]

        if not optim_state["gp_meanfun"] in valid_gpmeanfuns:
            raise ValueError(
                """vbmc:UnknownGPmean:Unknown/unsupported GP mean
            function. Supported mean functions are zero, const,
            egquad, and se"""
            )
        optim_state["int_meanfun"] = self.options.get("gpintmeanfun")
        # more logic here in matlab
        optim_state["gp_outwarpfun"] = self.options.get("gpoutwarpfun")

        # Starting threshold on y for output warping
        if (
            self.options.get("fitnessshaping")
            or optim_state.get("gp_outwarpfun") is not None
        ):
            optim_state["outwarp_delta"] = self.options.get(
                "outwarpthreshbase"
            )
        else:
            optim_state["outwarp_delta"] = []

        return optim_state

    def optimize(self):
        """
        Execute the VBMC loop. TBD.
>>>>>>> 489598a6
        """
        pass

    def __1acqhedge_vbmc(self, action, hedge, stats, options):
        """
        ACQPORTFOLIO Evaluate and update portfolio of acquisition functions.
        (unused)
        """
        pass

    def __1getAcqInfo(self, SearchAcqFcn):
        """
        GETACQINFO Get information from acquisition function(s)
        """
        pass

    def __1gpreupdate(self, gp, optim_state, options):
        """
        GPREUPDATE Quick posterior reupdate of Gaussian process
        """
        pass

    # GP Training

    def __2gptrain_vbmc(self, hypstruct, optim_state, stats, options):
        """
        GPTRAIN_VBMC Train Gaussian process model.
        """
        # return [gp,hypstruct,Ns_gp,optim_state]
        pass

    # Variational optimization / training of variational posterior:

    def __3updateK(self, optim_state, stats, options):
        """
        UPDATEK Update number of variational mixture components.
        """
        pass

    def __3vpoptimize_vbmc(
        self, Nfastopts, Nslowopts, vp, gp, K, optim_state, options, prnt
    ):
        """
        VPOPTIMIZE Optimize variational posterior.
        """
        pass

    # Loop termination:

    def __4vbmc_warmup(self, optim_state, stats, action, options):
        """
        check if warmup ends
        """
        pass

    def __4vbmc_termination(self, optim_state, action, stats, options):
        """
        Compute stability index and check termination conditions.
        """
        pass

    def __4recompute_lcbmax(self, gp, optim_state, stats, options):
        """
        RECOMPUTE_LCBMAX Recompute moving LCB maximum based on current GP.
        """
        pass

    # Finalizing:

    def __5finalboost_vbmc(self, vp, idx_best, optim_state, stats, options):
        """
        FINALBOOST_VBMC Final boost of variational components.
        """
        pass

    def __5best_vbmc(
        self, stats, idx, SafeSD, FracBack, RankCriterion, RealFlag
    ):
        """
        VBMC_BEST Return best variational posterior from stats structure.
        """
        pass<|MERGE_RESOLUTION|>--- conflicted
+++ resolved
@@ -1,23 +1,15 @@
 import sys
 
 import numpy as np
-<<<<<<< HEAD
-from function_logger import FunctionLogger
-=======
 from entropy import entlb_vbmc, entub_vbmc
 from function_logger import FunctionLogger
 from parameter_transformer import ParameterTransformer
->>>>>>> 489598a6
 from timer import Timer
 from variational_posterior import VariationalPosterior
+
 from .options import Options
 
-from .options import Options
-
-<<<<<<< HEAD
-=======
-
->>>>>>> 489598a6
+
 class VBMC:
     """
     The VBMC algorithm class
@@ -33,8 +25,6 @@
         plausible_upper_bounds: np.ndarray = None,
         user_options: dict = None,
     ):
-<<<<<<< HEAD
-=======
         """
         Initialize an instance of the VBMC algorithm.
 
@@ -76,7 +66,6 @@
         ValueError
             [description]
         """    
->>>>>>> 489598a6
         # Initialize variables and algorithm structures
         if x0 is None:
             if (
@@ -88,24 +77,6 @@
                  provided, PLB and PUB need to be specified."""
                 )
             else:
-<<<<<<< HEAD
-                self.x0 = np.full((plausible_lower_bounds.shape), np.NaN)
-        else:
-            self.x0 = x0
-
-        self.D = self.x0.shape[1]
-
-        # Empty LB and UB are Infs
-        if lower_bounds is None:
-            self.lower_bounds = np.ones((1, self.D)) * -np.inf
-        else:
-            self.lower_bounds = lower_bounds
-
-        if upper_bounds is None:
-            self.upper_bounds = np.ones((1, self.D)) * np.inf
-        else:
-            self.upper_bounds = upper_bounds
-=======
                 x0 = np.full((plausible_lower_bounds.shape), np.NaN)
 
         self.D = x0.shape[1]
@@ -116,7 +87,6 @@
 
         if upper_bounds is None:
             upper_bounds = np.ones((1, self.D)) * np.inf
->>>>>>> 489598a6
 
         # Check/fix boundaries and starting points
         (
@@ -127,230 +97,6 @@
             self.plausible_upper_bounds,
         ) = self._boundscheck(
             fun,
-<<<<<<< HEAD
-            self.x0,
-            self.lower_bounds,
-            self.upper_bounds,
-=======
-            x0,
-            lower_bounds,
-            upper_bounds,
->>>>>>> 489598a6
-            plausible_lower_bounds,
-            plausible_upper_bounds,
-        )
-
-        self.options = Options(
-            "./vbmc/option_configs/advanced_vbmc_options.ini",
-            evalutation_parameters={"D": self.D},
-            user_options=user_options,
-        )
-
-<<<<<<< HEAD
-        noise_flag = None
-        uncertainty_handling_level = None
-        parameter_transformer = None
-
-        self.function_logger = FunctionLogger(
-            fun,
-            self.D,
-            noise_flag,
-            uncertainty_handling_level,
-            self.options.get("cachesize"),
-            parameter_transformer,
-        )
-
-    def _boundscheck(
-        self,
-        fun: callable,
-        x0: np.ndarray,
-        lower_bounds: np.ndarray,
-        upper_bounds: np.ndarray,
-        plausible_lower_bounds: np.ndarray = None,
-        plausible_upper_bounds: np.ndarray = None,
-    ):
-        """
-        Private function to do the initial check of the VBMC bounds.
-        """
-
-        N0, D = x0.shape
-
-        if plausible_lower_bounds is None or plausible_upper_bounds is None:
-            if N0 > 1:
-                width = x0.max(0) - x0.min(0)
-                if plausible_lower_bounds is None:
-                    plausible_lower_bounds = x0.min(0) - width / N0
-                    plausible_lower_bounds = np.maximum(
-                        plausible_lower_bounds, lower_bounds
-                    )
-                if plausible_upper_bounds is None:
-                    plausible_upper_bounds = x0.max(0) + width / N0
-                    plausible_upper_bounds = np.minimum(
-                        plausible_upper_bounds, upper_bounds
-                    )
-
-                idx = plausible_lower_bounds == plausible_upper_bounds
-                if np.any(idx):
-                    plausible_lower_bounds[idx] = lower_bounds[idx]
-                    plausible_upper_bounds[idx] = upper_bounds[idx]
-                    # warning('vbmc:pbInitFailed')
-            else:
-                # warning('vbmc:pbUnspecified')
-                if plausible_lower_bounds is None:
-                    plausible_lower_bounds = np.copy(lower_bounds)
-                if plausible_upper_bounds is None:
-                    plausible_upper_bounds = np.copy(upper_bounds)
-
-        # check that all bounds are row vectors with D elements
-        if (
-            np.ndim(lower_bounds) != 2
-            or np.ndim(upper_bounds) != 2
-            or np.ndim(plausible_lower_bounds) != 2
-            or np.ndim(plausible_upper_bounds) != 2
-            or lower_bounds.shape != (1, D)
-            or upper_bounds.shape != (1, D)
-            or plausible_lower_bounds.shape != (1, D)
-            or plausible_upper_bounds.shape != (1, D)
-        ):
-            raise ValueError(
-                """All input vectors (x0, lower_bounds, upper_bounds,
-                 plausible_lower_bounds, plausible_upper_bounds), if specified,
-                 need to be row vectors with D elements."""
-            )
-
-        # check that plausible bounds are finite
-        if np.any(np.invert(np.isfinite(plausible_lower_bounds))) or np.any(
-            np.invert(np.isfinite(plausible_upper_bounds))
-        ):
-            raise ValueError(
-                "Plausible interval bounds PLB and PUB need to be finite."
-            )
-
-        # Test that all vectors are real-valued
-        if (
-            np.any(np.invert(np.isreal(x0)))
-            or np.any(np.invert(np.isreal(lower_bounds)))
-            or np.any(np.invert(np.isreal(upper_bounds)))
-            or np.any(np.invert(np.isreal(plausible_lower_bounds)))
-            or np.any(np.invert(np.isreal(plausible_upper_bounds)))
-        ):
-            raise ValueError(
-                """All input vectors (x0, lower_bounds, upper_bounds,
-                 plausible_lower_bounds, plausible_upper_bounds), if specified,
-                 need to be real valued."""
-            )
-
-        # Fixed variables (all bounds equal) are not supported
-        fixidx = (
-            (lower_bounds == upper_bounds)
-            & (upper_bounds == plausible_lower_bounds)
-            & (plausible_lower_bounds == plausible_upper_bounds)
-        )
-        if np.any(fixidx):
-            raise ValueError(
-                """vbmc:FixedVariables VBMC does not support fixed 
-            variables. Lower and upper bounds should be different."""
-            )
-
-        # Test that plausible bounds are different
-        if np.any(plausible_lower_bounds == plausible_upper_bounds):
-            raise ValueError(
-                """vbmc:MatchingPB:For all variables,
-            plausible lower and upper bounds need to be distinct."""
-            )
-
-        # Check that all X0 are inside the bounds
-        if np.any(x0 < lower_bounds) or np.any(x0 > upper_bounds):
-            raise ValueError(
-                """vbmc:InitialPointsNotInsideBounds: The starting
-            points X0 are not inside the provided hard bounds LB and UB."""
-            )
-
-        # % Compute "effective" bounds (slightly inside provided hard bounds)
-        bounds_range = upper_bounds - lower_bounds
-        bounds_range[np.isinf(bounds_range)] = 1e3
-        scale_factor = 1e-3
-        realmin = sys.float_info.min
-        LB_eff = lower_bounds + scale_factor * bounds_range
-        LB_eff[np.abs(lower_bounds) <= realmin] = (
-            scale_factor * bounds_range[np.abs(lower_bounds) <= realmin]
-        )
-        UB_eff = upper_bounds - scale_factor * bounds_range
-        UB_eff[np.abs(upper_bounds) <= realmin] = (
-            -scale_factor * bounds_range[np.abs(upper_bounds) <= realmin]
-        )
-        # Infinities stay the same
-        LB_eff[np.isinf(lower_bounds)] = lower_bounds[np.isinf(lower_bounds)]
-        UB_eff[np.isinf(upper_bounds)] = upper_bounds[np.isinf(upper_bounds)]
-
-        if np.any(LB_eff >= UB_eff):
-            raise ValueError(
-                """vbmc:StrictBoundsTooClose: Hard bounds LB and UB
-                are numerically too close. Make them more separate."""
-            )
-
-        # Fix when provided X0 are almost on the bounds -- move them inside
-        if np.any(x0 < LB_eff) or np.any(x0 > UB_eff):
-            # warning('vbmc:InitialPointsTooClosePB')
-            x0 = np.maximum((np.minimum(x0, UB_eff)), LB_eff)
-
-        # Test order of bounds (permissive)
-        ordidx = (
-            (lower_bounds <= plausible_lower_bounds)
-            & (plausible_lower_bounds < plausible_upper_bounds)
-            & (plausible_upper_bounds <= upper_bounds)
-        )
-        if np.any(np.invert(ordidx)):
-            raise ValueError(
-                """vbmc:StrictBounds: For each variable, hard and
-            plausible bounds should respect the ordering LB < PLB < PUB < UB."""
-            )
-
-        # Test that plausible bounds are reasonably separated from hard bounds
-        if np.any(LB_eff > plausible_lower_bounds) or np.any(
-            plausible_upper_bounds > UB_eff
-        ):
-            # warning('vbmc:TooCloseBounds', ...
-            plausible_lower_bounds = np.maximum(plausible_lower_bounds, LB_eff)
-            plausible_upper_bounds = np.minimum(plausible_upper_bounds, UB_eff)
-
-        # Check that all X0 are inside the plausible bounds,
-        # move bounds otherwise
-        if np.any(x0 <= LB_eff) or np.any(x0 >= UB_eff):
-            # "warning('vbmc:InitialPointsOutsidePB', ...")
-            plausible_lower_bounds = np.minimum(
-                plausible_lower_bounds, x0.min(0)
-            )
-            plausible_upper_bounds = np.maximum(
-                plausible_upper_bounds, x0.max(0)
-            )
-
-        # Test order of bounds
-        ordidx = (
-            (lower_bounds < plausible_lower_bounds)
-            & (plausible_lower_bounds < plausible_upper_bounds)
-            & (plausible_upper_bounds < upper_bounds)
-        )
-        if np.any(np.invert(ordidx)):
-            raise ValueError(
-                """vbmc:StrictBounds: For each variable, hard and
-            plausible bounds should respect the ordering LB < PLB < PUB < UB."""
-            )
-
-        # Check that variables are either bounded or unbounded
-        # (not half-bounded)
-        if (
-            np.any(np.isfinite(lower_bounds))
-            and np.any(np.invert(np.isfinite(upper_bounds)))
-            or np.any(np.invert(np.isfinite(lower_bounds)))
-            and np.any(np.isfinite(upper_bounds))
-        ):
-            raise ValueError(
-                """vbmc:HalfBounds: Each variable needs to be unbounded or
-            bounded. Variables bounded only below/above are not supported."""
-            )
-
-        return (
             x0,
             lower_bounds,
             upper_bounds,
@@ -358,11 +104,12 @@
             plausible_upper_bounds,
         )
 
-    def optimize(self):
-        """
-        This is a perliminary version of the VBMC loop in order to identify
-        possible objects
-=======
+        self.options = Options(
+            "./vbmc/option_configs/advanced_vbmc_options.ini",
+            evalutation_parameters={"D": self.D},
+            user_options=user_options,
+        )
+
         self.K = self.options.get("kwarmup")
 
         # starting point
@@ -867,7 +614,6 @@
     def optimize(self):
         """
         Execute the VBMC loop. TBD.
->>>>>>> 489598a6
         """
         pass
 
