# PyVBMC

`pyvbmc` is the port of the VBMC algorithm to Python 3.x. 
The reference code is the [MATLAB toolbox](https://github.com/lacerbi/vbmc).

The documentation is available at: https://lacerbi.github.io/pyvbmc/

## How to install and run the package (temporary)

We are using the dependencies listed in `requirements.txt`. Please list all used dependencies there.
For convenience, we also have a temporary installer in `setup.py`. Also list the used dependencies there.

The necessary packages can be installed with [conda](https://docs.conda.io/projects/conda/en/latest/user-guide/install/) or pip.

The most stable way to install and run `pyvbmc` at the moment is:

<<<<<<< HEAD
1. Clone/update the `pyvbmc` GitHub repo locally.
2. Create a new environment in conda: `conda create --name pyvbmc-dev python=3.9`
3. Activate the environment: `conda activate pyvbmc-dev`
4. From the `pyvbmc` folder, run: `pip install -e .`
5. Install Jupyter notebook: `conda install jupyter`

If the list of requirements subsequently changes, you will only need to rerun `pip install -e .`.
=======
## How to install and run the package (temporary)

We are using the dependencies listed in `requirements.txt`. Please list all used dependencies there.
For convenience, we also have a temporary installer in `setup.py`. Also list the used dependencies there.
>>>>>>> 7fcb1e37

### `gpyreg` package

To run `pyvbmc` you will also need the `gpyreg` package, a lightweight Gaussian process regression library that we wrote specifically for `pyvbmc`.
For now, since the package is not in a `conda` or `pip` package repository, you need to run the additional steps:

- Clone `gpyreg` from its [GitHub repo](https://github.com/lacerbi/gpyreg). 
- Install `gpyreg` in the `pyvbmc-dev` environment running `pip install -e .` from the `gpyreg` folder.


### Alternative installation commands

These are alternative ways to install the required dependencies:

The most stable way to install and run `pyvbmc` at the moment is:

1. Clone/update the `pyvbmc` GitHub repo locally.
2. Create a new environment in conda: `conda create --name pyvbmc-dev python=3.9`
3. Activate the environment: `conda activate pyvbmc-dev`
4. From the `pyvbmc` folder, run: `pip install -e .`
5. Install Jupyter notebook: `conda install jupyter`

If the list of requirements subsequently changes, you will only need to rerun `pip install -e .`.

### `gpyreg` package

To run `pyvbmc` you will also need the `gpyreg` package, a lightweight Gaussian process regression library that we wrote specifically for `pyvbmc`.
For now, since the package is not in a `conda` or `pip` package repository, you need to run the additional steps:

- Clone `gpyreg` from its [GitHub repo](https://github.com/lacerbi/gpyreg). 
- Install `gpyreg` in the `pyvbmc-dev` environment running `pip install -e .` from the `gpyreg` folder.


### Alternative installation commands

These are alternative ways to install the required dependencies:

```
conda env create --file environment.yml
```
or

```
pip install -i requirements.txt
```

The `environment.yml` seems not to work properly in some setups (e.g., Windows), which is something to be investigated.
<<<<<<< HEAD

## Coding conventions

We try to follow common conventions whenever possible.

Some useful readings:

- [PEP 8 -- Style Guide for Python Code](https://www.python.org/dev/peps/pep-0008/)
- [Code style in The Hitchhiker's Guide to Python](https://docs.python-guide.org/writing/style/)
=======
>>>>>>> 7fcb1e37

Please note that we are developing `pyvbmc` in a way to eventually enable third parties to maintain and contribute to the package. 
Basic rules have to be followed to ensure coherence and coordination (but please ask if something is unclear or does not seem sensible).

In the following, we list more detailed conventions. Please read carefully if you are contributing to `pyvbmc`.

### Code formatting

The code is formatted using [Black](https://pypi.org/project/black/) with a line length of 79.

If you want, you can also check with pylint for more excessive errors. (Although pylint seems to raise many false positives.)

### Decorators

Try to evaluate if pre- and postprocessing in a function can be generalized with a decorator. One example is the handling of arrays of shape (N, ) to (N, 1) with the [handle_1D_decorator](./decorators/handle_1D_input.py) in the decorator module.


### Docstrings

The docstrings are generated following the [numpy format](https://numpydoc.readthedocs.io/en/latest/format.html).
There are add-ons to generate docstring blueprints using IDEs.

See an example for a correct docstring [here](https://numpydoc.readthedocs.io/en/latest/example.html).

### Documentation

The documentation is currently hosted on [github.io](https://lacerbi.github.io/pyvbmc/). We build the pyvbmc documentation using [Sphinx](https://www.sphinx-doc.org/en/master/usage/quickstart.html). The source code of the documentation is in the [docsrc folder](./docsrc) and the build version is in the [docs folder](./docs).
From there new documentation can be compiled using the following commands:

1) Merge main branch into feature branch (bring the branch up to date with whatever changes were done in main):
```
git checkout main
git pull
git checkout <feature_branch>
git merge master
```

2) Make sure that everything works, e.g. by running tests.
3) Render new documentation:
```
cd /docsrc (navigate to documentation source folder)
make github  (this builds the doc and copies the build version to ./docs)
```
(If you are using Windows, run `.\make.bat github` with `cmd` instead.)

4) Commit the new documentation.
5) Create a new pull request.
6) When the pull request is merged, [github.io](https://lacerbi.github.io/pyvbmc/) detects changes and rebuilds the documentation.


#### General structure

For each new class, function, etc. a `.rst` file needs to be created in an appropriate folder. The folder names are arbitrary, for now we have `functions`, `classes`, etc.
The `.rst` file contains the text in [reStructuredText format](https://en.wikipedia.org/wiki/ReStructuredText), a lightweight markup language with special commands that tell Sphynx where to compile the documentation, for example:

```
.. autoclass:: pyvbmc.vbmc.VBMC
   :members:
```

Refer to existing documentation for an overview of the file structure. So far the documentation includes the following:

- Status of the Port (what is missing?);
- Reference to the respective file of the original [MATLAB](https://github.com/lacerbi/vbmc) implementation;
- Known issues (if something is currently suboptimal in pyvbmc);
- The documentation of the Python code (generated from the docstrings).

For each new file, a link needs to be added manually to the [index page](https://github.com/lacerbi/pyvbmc/blob/main/docsrc/source/index.rst).
Please keep the documentation up to date. (Sphinx logs possible issues when compiling the documentation.)


### Exceptions

Currently, the aim is to use the standard Python exceptions whenever it is sensible.
Here is a list of those [exceptions](https://docs.python.org/3/library/exceptions.html).

### Git commits

The git commits are following the [conventional commits convention](https://www.conventionalcommits.org/en/v1.0.0/). This makes it easier to collaborate on the project. A cheat sheet is can be found [here](https://cheatography.com/albelop/cheat-sheets/conventional-commits/)

Please do not commit broken code (red tests, not finished) on the master branch, work on feature branches whenever possible and sensible. [Read this](https://martinfowler.com/bliki/FeatureBranch.html)

```
git checkout -b <new-feature>
[... do stuff and commit ...]
git push -u origin <new-feature>
[... when finished created pull request on github ...]
```

If you switch to an existing branch using `git checkout`, remember to `pull` before making any change as it is not done automatically.

### Modules and code organization

We have decided against general util/misc modules for now. This means that general-purpose functions should be included in a fitting existing module or in their own module. The reason for this is to force us to think about the generalization of a function and prevent incohesion of those general collections. Furthermore, it improves readability for new collaborators. See some reading about that [here](https://breadcrumbscollector.tech/stop-naming-your-python-modules-utils/). One example of this are the decorators that are included in the decorator module.

### Testing

The testing is done using `pytest` with unit tests for each class in the respective folder. 
Tests can be run with:

```
pytest test_filename.py
pytest
pytest --reruns 5 --cov=. --cov-report html:cov_html
```

The final command creates an html folder with a full report on coverage -- double-check it from time to time. Since some tests are stochastic and occasionally fail (occasional failures for stochastic parts are fine, we rerun a failed test up to five times with `--reruns 5`).

A few comments about testing:

- Testing is mandatory!
- Please try to keep the total runtime of the tests minimal for the task at hand.
- As a good practice, please rerun all tests before major commits and pull requests (might take a while, but it is worth it to avoid surprises).
- A nice way of proceeding is `test first': write a test first, make it fail, write the code until the test is passed.
- Many methods are tested against test cases produced with the original [MATLAB](https://github.com/lacerbi/vbmc) implementation.
- The `pytest-mock` library is very useful for testing. It allows you to replace parts of your system under test with mock objects and make assertions about how they have been used. (Perhaps we should switch to `unittest.mock` in the future, which is part of the Python standard library.)
- Things to look into in the future: We should perhaps automatize tests with GitHub actions.<|MERGE_RESOLUTION|>--- conflicted
+++ resolved
@@ -14,7 +14,6 @@
 
 The most stable way to install and run `pyvbmc` at the moment is:
 
-<<<<<<< HEAD
 1. Clone/update the `pyvbmc` GitHub repo locally.
 2. Create a new environment in conda: `conda create --name pyvbmc-dev python=3.9`
 3. Activate the environment: `conda activate pyvbmc-dev`
@@ -22,12 +21,6 @@
 5. Install Jupyter notebook: `conda install jupyter`
 
 If the list of requirements subsequently changes, you will only need to rerun `pip install -e .`.
-=======
-## How to install and run the package (temporary)
-
-We are using the dependencies listed in `requirements.txt`. Please list all used dependencies there.
-For convenience, we also have a temporary installer in `setup.py`. Also list the used dependencies there.
->>>>>>> 7fcb1e37
 
 ### `gpyreg` package
 
@@ -75,7 +68,6 @@
 ```
 
 The `environment.yml` seems not to work properly in some setups (e.g., Windows), which is something to be investigated.
-<<<<<<< HEAD
 
 ## Coding conventions
 
@@ -85,8 +77,6 @@
 
 - [PEP 8 -- Style Guide for Python Code](https://www.python.org/dev/peps/pep-0008/)
 - [Code style in The Hitchhiker's Guide to Python](https://docs.python-guide.org/writing/style/)
-=======
->>>>>>> 7fcb1e37
 
 Please note that we are developing `pyvbmc` in a way to eventually enable third parties to maintain and contribute to the package. 
 Basic rules have to be followed to ensure coherence and coordination (but please ask if something is unclear or does not seem sensible).
