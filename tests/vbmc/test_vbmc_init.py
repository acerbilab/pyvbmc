import sys

import numpy as np
import pytest
import scipy as sp
import scipy.stats

from pyvbmc.variational_posterior import VariationalPosterior
from pyvbmc.vbmc import VBMC

fun = lambda x: np.sum(x + 2)


def test_vbmc_init_no_x0_PLB_PUB():
    with pytest.raises(ValueError) as execinfo:
        VBMC(fun)
    assert "vbmc:UnknownDims If no starting point is" in execinfo.value.args[0]


def create_vbmc(
    D: int,
    x0: float,
    lower_bounds: float,
    upper_bounds: float,
    plausible_lower_bounds: float,
    plausible_upper_bounds: float,
    user_options: dict = None,
):
    lb = np.ones((1, D)) * lower_bounds
    ub = np.ones((1, D)) * upper_bounds
    x0_array = np.ones((2, D)) * x0
    plb = np.ones((1, D)) * plausible_lower_bounds
    pub = np.ones((1, D)) * plausible_upper_bounds
    return VBMC(fun, x0_array, lb, ub, plb, pub, user_options)


def test_vbmc_init_no_x0():
    D = 3
    lb = np.zeros((1, D))
    ub = np.ones((1, D)) * 2
    plb = np.ones((1, D)) * 0.5
    pub = np.ones((1, D)) * 1.5
    vbmc = VBMC(fun, None, lb, ub, plb, pub)
    assert np.all(vbmc.x0 == 0)
    assert vbmc.x0.shape == (1, D)


def test_vbmc_init_no_lb_ub():
    D = 3
    x0 = np.zeros((3, D))
    plb = np.ones((1, D)) * 0.5
    pub = np.ones((1, D)) * 1.5
    vbmc = VBMC(
        fun, x0, plausible_lower_bounds=plb, plausible_upper_bounds=pub
    )
    assert np.all(vbmc.lower_bounds == np.inf * -1)
    assert vbmc.lower_bounds.shape == (1, 3)
    assert np.all(vbmc.upper_bounds == np.inf)
    assert vbmc.upper_bounds.shape == (1, 3)


def test_vbmc_boundscheck_no_PUB_PLB_n0_1():
    D = 3
    lb = np.zeros((1, D))
    ub = np.ones((1, D)) * 2
    x0 = np.ones((1, D))
    _, lb2, ub2, plb, pub = VBMC(fun, x0, lb, ub)._boundscheck(x0, lb, ub)
    assert np.all(lb == lb2)
    assert np.all(ub == ub2)
    assert np.all(plb == lb + 2 * 1e-3)
    assert np.all(pub == ub - 2 * 1e-3)


def test_vbmc_boundscheck_no_PUB_PLB_n0_3():
    D = 3
    lb = np.ones((1, D)) * -2
    ub = np.ones((1, D)) * 2
    x0 = np.concatenate((np.ones((1, D)) * -0.75, np.ones((1, D)) * 0.75))
    _, lb2, ub2, plb, pub = VBMC(fun, x0, lb, ub)._boundscheck(x0, lb, ub)
    assert np.all(lb == lb2)
    assert np.all(ub == ub2)
    assert np.all(plb == np.ones((1, D)) * -1.5)
    assert np.all(pub == np.ones((1, D)) * 1.5)


def test_vbmc_boundscheck_no_PUB_PLB_identical():
    D = 3
    lb = np.ones((1, D)) * -2
    ub = np.ones((1, D)) * 2
    x0 = np.ones((2, D))
    plb = np.ones((1, D))
    _, lb2, ub2, plb, pub = VBMC(fun, x0, lb, ub)._boundscheck(x0, lb, ub, plb)
    assert np.all(lb == lb2)
    assert np.all(ub == ub2)
    assert np.all(plb == lb + 4 * 1e-3)
    assert np.all(pub == ub - 4 * 1e-3)


def test_vbmc_boundscheck_not_D():
    D = 3
    lb = np.ones((1, D)) * -2
    ub = np.ones((1, D)) * 2
    plb = np.ones((1, D)) * -1
    pub = np.ones((1, D))
    x0 = np.ones((2, D))
    incorrect = np.ones((1, D - 1))
    exception_message = "need to be row vectors with D elements"
    with pytest.raises(ValueError) as execinfo1:
        VBMC(fun, x0, lb, ub)._boundscheck(x0, incorrect, ub, plb, pub)
    assert exception_message in execinfo1.value.args[0]
    with pytest.raises(ValueError) as execinfo2:
        VBMC(fun, x0, lb, ub)._boundscheck(x0, lb, incorrect, plb, pub)
    assert exception_message in execinfo2.value.args[0]
    with pytest.raises(ValueError) as execinfo3:
        VBMC(fun, x0, lb, ub)._boundscheck(x0, lb, ub, incorrect, pub)
    assert exception_message in execinfo3.value.args[0]
    with pytest.raises(ValueError) as execinfo4:
        VBMC(fun, x0, lb, ub)._boundscheck(x0, lb, ub, plb, incorrect)
    assert exception_message in execinfo4.value.args[0]
    VBMC(fun, x0, lb, ub)._boundscheck(x0, lb, ub, plb, pub)


def test_vbmc_boundscheck_not_vectors():
    D = 3
    lb = np.ones((1, D)) * -2
    ub = np.ones((1, D)) * 2
    plb = np.ones((1, D)) * -1
    pub = np.ones((1, D))
    x0 = np.ones((2, D))
    incorrect = 1
    exception_message = "need to be row vectors with D elements"
    with pytest.raises(ValueError) as execinfo1:
        VBMC(fun, x0, lb, ub)._boundscheck(x0, incorrect, ub, plb, pub)
    assert exception_message in execinfo1.value.args[0]
    with pytest.raises(ValueError) as execinfo2:
        VBMC(fun, x0, lb, ub)._boundscheck(x0, lb, incorrect, plb, pub)
    assert exception_message in execinfo2.value.args[0]
    with pytest.raises(ValueError) as execinfo3:
        VBMC(fun, x0, lb, ub)._boundscheck(x0, lb, ub, incorrect, pub)
    assert exception_message in execinfo3.value.args[0]
    with pytest.raises(ValueError) as execinfo4:
        VBMC(fun, x0, lb, ub)._boundscheck(x0, lb, ub, plb, incorrect)
    assert exception_message in execinfo4.value.args[0]
    VBMC(fun, x0, lb, ub)._boundscheck(x0, lb, ub, plb, pub)


def test_vbmc_boundscheck_not_row_vectors():
    D = 3
    lb = np.ones((1, D)) * -2
    ub = np.ones((1, D)) * 2
    x0 = np.ones((2, D))
    plb = np.ones((1, D)) * -1
    pub = np.ones((1, D))
    incorrect = np.ones((D, 1))
    exception_message = "need to be row vectors with D elements"
    with pytest.raises(ValueError) as execinfo1:
        VBMC(fun, x0, lb, ub)._boundscheck(x0, incorrect, ub, plb, pub)
    assert exception_message in execinfo1.value.args[0]
    with pytest.raises(ValueError) as execinfo2:
        VBMC(fun, x0, lb, ub)._boundscheck(x0, lb, incorrect, plb, pub)
    assert exception_message in execinfo2.value.args[0]
    with pytest.raises(ValueError) as execinfo3:
        VBMC(fun, x0, lb, ub)._boundscheck(x0, lb, ub, incorrect, pub)
    assert exception_message in execinfo3.value.args[0]
    with pytest.raises(ValueError) as execinfo4:
        VBMC(fun, x0, lb, ub)._boundscheck(x0, lb, ub, plb, incorrect)
    assert exception_message in execinfo4.value.args[0]
    VBMC(fun, x0, lb, ub)._boundscheck(x0, lb, ub, plb, pub)


def test_vbmc_boundscheck_plb_pub_not_finite():
    D = 3
    lb = np.ones((1, D)) * -2
    ub = np.ones((1, D)) * 2
    x0 = np.ones((2, D))
    plb = np.ones((1, D)) * -1
    pub = np.ones((1, D))
    incorrect = np.array([[1 + 2j, 3 + 4j, 5 + 6j]])
    exception_message = "need to be real valued"
    with pytest.raises(ValueError) as execinfo1:
        VBMC(fun, x0, lb, ub)._boundscheck(x0, incorrect, ub, plb, pub)
    assert exception_message in execinfo1.value.args[0]
    with pytest.raises(ValueError) as execinfo2:
        VBMC(fun, x0, lb, ub)._boundscheck(x0, lb, incorrect, plb, pub)
    assert exception_message in execinfo2.value.args[0]
    with pytest.raises(ValueError) as execinfo3:
        VBMC(fun, x0, lb, ub)._boundscheck(x0, lb, ub, incorrect, pub)
    assert exception_message in execinfo3.value.args[0]
    with pytest.raises(ValueError) as execinfo4:
        VBMC(fun, x0, lb, ub)._boundscheck(x0, lb, ub, plb, incorrect)
    assert exception_message in execinfo4.value.args[0]
    VBMC(fun, x0, lb, ub)._boundscheck(x0, lb, ub, plb, pub)


def test_vbmc_boundscheck_fixed():
    D = 3
    lb = np.ones((1, D)) * -2
    ub = np.ones((1, D)) * 2
    x0 = np.ones((2, D))
    fixed_bound = np.ones((1, D))
    with pytest.raises(ValueError) as execinfo:
        VBMC(fun, x0, lb, ub)._boundscheck(
            x0, fixed_bound, fixed_bound, fixed_bound, fixed_bound
        )
    assert "VBMC does not support fixed" in execinfo.value.args[0]


def test_vbmc_boundscheck_PLB_PUB_different():
    D = 3
    lb = np.ones((1, D)) * -2
    ub = np.ones((1, D)) * 2
    x0 = np.ones((2, D))
    pb = np.ones((1, D))
    with pytest.raises(ValueError) as execinfo:
        VBMC(fun, x0, lb, ub)._boundscheck(x0, lb, ub, pb, pb)
    assert (
        "plausible lower and upper bounds need to be distinct"
        in execinfo.value.args[0]
    )


def test_vbmc_boundscheck_x0_outside_lb_ub():
    D = 3
    lb = np.ones((1, D)) * -2
    ub = np.ones((1, D)) * 2
    x0 = np.ones((2, D))
    plb = np.ones((1, D)) * -1
    pub = np.ones((1, D))
    x0_large = np.ones((3, D)) * 1000
    x0_small = np.ones((3, D)) * -1000
    exception_message = "X0 are not inside the provided hard bounds LB and UB"
    with pytest.raises(ValueError) as execinfo1:
        VBMC(fun, x0, lb, ub)._boundscheck(x0_large, lb, ub, plb, pub)
    assert exception_message in execinfo1.value.args[0]
    with pytest.raises(ValueError) as execinfo2:
        VBMC(fun, x0, lb, ub)._boundscheck(x0_small, lb, ub, plb, pub)
    assert exception_message in execinfo2.value.args[0]


def test_vbmc_boundscheck_ordering():
    D = 3
    lb = np.ones((1, D)) * -2
    ub = np.ones((1, D)) * 2
    x0 = np.ones((2, D))
    plb = np.ones((1, D)) * -1
    pub = np.ones((1, D))
    exception_message = (
        "bounds should respect the ordering LB < PLB < PUB < UB"
    )
    with pytest.raises(ValueError) as execinfo1:
        VBMC(fun, x0, lb, ub)._boundscheck(x0, lb, ub, pub, plb)
    assert exception_message in execinfo1.value.args[0]
    with pytest.raises(ValueError) as execinfo2:
        VBMC(fun, x0, lb, ub)._boundscheck(x0, plb, ub, lb, pub)
    assert exception_message in execinfo2.value.args[0]
    with pytest.raises(ValueError) as execinfo2:
        VBMC(fun, x0, lb, ub)._boundscheck(x0, lb, pub, plb, ub)
    assert exception_message in execinfo2.value.args[0]
    VBMC(fun, x0, lb, ub)._boundscheck(x0, lb, ub, lb, ub)


def test_vbmc_boundcheck_half_bounded():
    D = 3
    lb = np.ones((1, D)) * -2
    ub = np.ones((1, D)) * 2
    x0 = np.ones((2, D)) * 0.5
    plb = np.ones((1, D)) * -1
    pub = np.ones((1, D))
    exception_message = "Variables bounded only below/above are not supported"
    with pytest.raises(ValueError) as execinfo1:
        VBMC(fun, x0, lb, ub)._boundscheck(x0, lb * np.inf, ub, plb, pub)
    assert exception_message in execinfo1.value.args[0]
    with pytest.raises(ValueError) as execinfo2:
        VBMC(fun, x0, lb, ub)._boundscheck(x0, lb, ub * np.inf, plb, pub)
    assert exception_message in execinfo2.value.args[0]


def test_vbmc_boundcheck_hardbounds_too_close():
    D = 3
    lb = np.ones((1, D)) * -2
    ub = np.ones((1, D)) * 2
    x0 = np.ones((2, D)) * 0.5
    identicial = np.zeros((1, D))
    realmin = sys.float_info.min
    exception_message = "vbmc:StrictBoundsTooClose: Hard bounds LB and UB"
    with pytest.raises(ValueError) as execinfo1:
        VBMC(fun, x0, lb, ub)._boundscheck(
            identicial,
            identicial,
            identicial + realmin * 1,
            identicial,
            identicial + realmin * 1,
        )
    assert exception_message in execinfo1.value.args[0]
    # this should be the minimum values with which no exception is being raised
    VBMC(fun, x0, lb, ub)._boundscheck(
        identicial,
        identicial,
        identicial + realmin * 3,
        identicial + realmin * 1,
        identicial + realmin * 2,
    )


def test_vbmc_boundcheck_x0_too_close_to_hardbounds():
    D = 3
    lb = np.ones((1, D)) * -2
    ub = np.ones((1, D)) * 2
    x0 = np.zeros((2, D))
    identicial = np.zeros((1, D))
    realmin = sys.float_info.min
    x0_2, _, _, _, _ = VBMC(fun, x0, lb, ub)._boundscheck(
        x0,
        identicial,
        identicial + realmin * 3,
        identicial + realmin * 1,
        identicial + realmin * 2,
    )
    assert x0_2.shape == x0.shape
    assert np.any(x0_2 != x0)
    assert np.all(np.isclose(x0_2, 1e-3 * realmin * 3, rtol=1e-12, atol=1e-14))


def test_vbmc_boundcheck_plausible_bounds_finite():
    D = 3
    lb = np.ones((1, D)) * -2
    ub = np.ones((1, D)) * 2
    x0 = np.ones((2, D)) * 0.5
    plb = np.zeros((1, D)) + 1e4
    pub = np.ones((1, D))
    exception_message = "PLB and PUB need to be finite."
    with pytest.raises(ValueError) as execinfo1:
        VBMC(fun, x0, lb, ub)._boundscheck(x0, lb, ub, plb, pub * np.inf)
    assert exception_message in execinfo1.value.args[0]
    with pytest.raises(ValueError) as execinfo2:
        VBMC(fun, x0, lb, ub)._boundscheck(x0, lb, ub, plb * np.inf, pub)
    assert exception_message in execinfo2.value.args[0]


def test_vbmc_boundcheck_plausible_bounds_too_close_to_hardbounds():
    D = 3
    lb = np.ones((1, D)) * -2
    ub = np.ones((1, D)) * 2
    x0 = np.zeros((2, D))
    _, _, _, plb2, pub2 = VBMC(fun, x0, lb, ub)._boundscheck(
        x0,
        lb,
        ub,
        lb + 1e-4,
        ub - 1e-4,
    )
    assert plb2.shape == lb.shape
    assert pub2.shape == lb.shape
    assert np.any(plb2 == lb + 1e-3 * 4)
    assert np.any(pub2 == ub - 1e-3 * 4)


def test_vbmc_boundcheck_x0_not_in_plausible_bounds():
    D = 3
    lb = np.ones((1, D)) * -2
    ub = np.ones((1, D)) * 2
    x0 = np.ones((2, D)) * 2
    x0_2, _, _, plb2, pub2 = VBMC(fun, x0, lb, ub)._boundscheck(
        x0 - 1e-10,
        lb,
        ub,
        lb + 1e-10,
        ub - 1e-10,
    )
    assert plb2.shape == lb.shape
    assert pub2.shape == lb.shape
    assert np.any(plb2 == lb + 1e-3 * 4)
    assert np.any(pub2 == ub - 1e-3 * 4)
    assert np.any(x0_2 == pub2)


def test_vbmc_setupvars_no_x0_infinite_bounds():
    D = 3
    lb = np.ones((1, D)) * -np.inf
    ub = np.ones((1, D)) * np.inf
    x0 = np.ones((2, D)) * np.nan
    plb = np.ones((1, D)) * -1.5
    pub = np.ones((1, D)) * -0.5
    vbmc = VBMC(fun, x0, lb, ub, plb, pub)
    assert vbmc.x0.shape == (1, D)
    assert np.all(vbmc.x0 == np.ones((1, D)) * 0)


def test_vbmc_optimstate_integer_vars():
    user_options = {"integer_vars": np.array([1, 0, 0])}
    D = 3
    lb = np.ones((1, D)) * 1
    ub = np.ones((1, D)) * 5
    x0 = np.ones((2, D)) * 3
    plb = np.ones((1, D)) * 2
    pub = np.ones((1, D)) * 4
    exception_message = "set at +/- 0.5 points from their boundary values"
    with pytest.raises(ValueError) as execinfo1:
        VBMC(fun, x0, lb * -np.inf, ub * np.inf, plb, pub, user_options)
    assert exception_message in execinfo1.value.args[0]
    lb[0] = -np.inf
    ub[0] = np.inf
    with pytest.raises(ValueError) as execinfo2:
        VBMC(fun, x0, lb, ub, plb, pub, user_options)
    assert exception_message in execinfo2.value.args[0]
    lb[0] = -10
    ub[0] = 10
    with pytest.raises(ValueError) as execinfo3:
        VBMC(fun, x0, lb, ub, plb, pub, user_options)
    assert exception_message in execinfo3.value.args[0]
    lb[0] = -10.5
    ub[0] = 10.5
    vbmc = VBMC(fun, x0, lb, ub, plb, pub, user_options)
    integer_vars = np.full((1, D), False)
    integer_vars[:, 0] = True
    assert np.all(vbmc.optim_state.get("integer_vars") == integer_vars)


def test_vbmc_setupvars_f_vals():
    exception_message = (
        "points in X0 and of their function values as specified"
    )
    with pytest.raises(ValueError) as execinfo1:
        user_options = {"f_vals": np.zeros((3, 1))}
        create_vbmc(3, 3, 1, 5, 2, 4, user_options)
    assert exception_message in execinfo1.value.args[0]
    with pytest.raises(ValueError) as execinfo2:
        user_options = {"f_vals": np.zeros((1, 1))}
        create_vbmc(3, 3, 1, 5, 2, 4, user_options)
    assert exception_message in execinfo2.value.args[0]

    user_options = {"f_vals": [1, 2]}
    x0 = np.array(([[1, 2, 3], [3, 4, 3]]))
    D = 3
    lb = np.ones((1, D)) * 1
    ub = np.ones((1, D)) * 5
    plb = np.ones((1, D)) * 2
    pub = np.ones((1, D)) * 4
    vbmc = VBMC(fun, x0, lb, ub, plb, pub, user_options)
    assert np.all(
        vbmc.optim_state.get("cache").get("y_orig")
        == user_options.get("f_vals")
    )
    assert np.all(vbmc.optim_state.get("cache").get("x_orig") is not None)
    assert vbmc.optim_state.get("cache_active")


def test_vbmc_optimstate_gp_functions():
    exception_message = "vbmc:UnknownGPmean:Unknown/unsupported GP mean"
    with pytest.raises(ValueError) as execinfo1:
        user_options = {"gp_mean_fun": "notvalid"}
        create_vbmc(3, 3, 1, 5, 2, 4, user_options)
    assert exception_message in execinfo1.value.args[0]
    with pytest.raises(ValueError) as execinfo2:
        user_options = {"gp_mean_fun": ""}
        create_vbmc(3, 3, 1, 5, 2, 4, user_options)
    assert exception_message in execinfo2.value.args[0]
    user_options = {"gp_mean_fun": "const"}
    vbmc = create_vbmc(3, 3, 1, 5, 2, 4, user_options)
    assert vbmc.optim_state.get("gp_meanfun") == user_options.get(
        "gp_mean_fun"
    )
    # uncertainty_handling_level 2
    assert vbmc.optim_state["gp_covfun"] == 1
    user_options = {"specify_target_noise": True}
    vbmc = create_vbmc(3, 3, 1, 5, 2, 4, user_options)
    # uncertainty_handling_level 1
    assert vbmc.optim_state["gp_noisefun"] == [1, 1, 0]
    user_options = {"specify_target_noise": False, "uncertainty_handling": [3]}
    vbmc = create_vbmc(3, 3, 1, 5, 2, 4, user_options)
    assert vbmc.optim_state["gp_noisefun"] == [1, 2, 0]
    # uncertainty_handling_level 0
    user_options = {
        "specify_target_noise": False,
        "uncertainty_handling": [],
        "noise_shaping": True,
    }
    vbmc = create_vbmc(3, 3, 1, 5, 2, 4, user_options)
    assert vbmc.optim_state["uncertainty_handling_level"] == 0
    assert vbmc.optim_state["gp_noisefun"] == [1, 1, 0]
    user_options = {
        "specify_target_noise": False,
        "uncertainty_handling": [],
        "noise_shaping": False,
    }
    vbmc = create_vbmc(3, 3, 1, 5, 2, 4, user_options)
    assert vbmc.optim_state["uncertainty_handling_level"] == 0
    assert vbmc.optim_state["gp_noisefun"] == [1, 0, 0]


def test_vbmc_optimstate_bounds():
    D = 3
    lb = np.ones((1, D)) * 1
    ub = np.ones((1, D)) * 5
    x0 = np.ones((2, D)) * 3
    plb = np.ones((1, D)) * 2
    pub = np.ones((1, D)) * 4
    vbmc = VBMC(fun, x0, lb, ub, plb, pub)
    assert np.all(vbmc.optim_state["lb_orig"] == lb)
    assert np.all(vbmc.optim_state["ub_orig"] == ub)
    assert np.all(vbmc.optim_state["plb_orig"] == plb)
    assert np.all(vbmc.optim_state["pub_orig"] == pub)
    eps = vbmc.options.get("tol_bound_x") * 4
    assert np.all(vbmc.optim_state["lb_eps_orig"] == lb + eps)
    assert np.all(vbmc.optim_state["ub_eps_orig"] == ub - eps)
    assert np.all(vbmc.optim_state["lb"] == -np.inf)
    assert np.all(vbmc.optim_state["ub"] == np.inf)
    assert np.all(vbmc.optim_state["plb"] == -0.5)
    assert np.all(vbmc.optim_state["pub"] == 0.5)
    assert np.all(vbmc.optim_state["lb_search"] == -2.5)
    assert np.all(vbmc.optim_state["ub_search"] == 2.5)


def test_vbmc_optimstate_constants():
    vbmc = create_vbmc(3, 3, 1, 5, 2, 4)
    assert np.all(vbmc.optim_state["iter"] == -1)
    assert np.all(vbmc.optim_state["sn2hpd"] == np.inf)
    assert np.all(vbmc.optim_state["last_warping"] == -np.inf)
    assert np.all(vbmc.optim_state["last_successful_warping"] == -np.inf)
    assert np.all(vbmc.optim_state["warping_count"] == 0)
    assert np.all(vbmc.optim_state["recompute_var_post"] == True)
    assert np.all(vbmc.optim_state["warmup_stable_count"] == 0)
    assert np.all(vbmc.optim_state["R"] == np.inf)
    assert np.all(vbmc.optim_state["skip_active_sampling"] == False)
    assert np.all(vbmc.optim_state["run_mean"] == [])
    assert np.all(vbmc.optim_state["run_cov"] == [])
    assert np.all(np.isnan(vbmc.optim_state["last_run_avg"]))
    assert np.all(vbmc.optim_state["vpK"] == vbmc.K)
    assert np.all(vbmc.optim_state["pruned"] == 0)
    assert np.all(vbmc.optim_state["variance_regularized_acqfcn"] == True)
    assert np.all(vbmc.optim_state["search_cache"] == [])
    assert np.all(vbmc.optim_state["repeated_observations_streak"] == 0)
    assert np.all(vbmc.optim_state["data_trim_list"] == [])
    assert np.all(vbmc.optim_state["run_cov"] == [])


def test_vbmc_optimstate_iterlist():
    vbmc = create_vbmc(3, 3, 1, 5, 2, 4)
    assert np.all(vbmc.optim_state["iterlist"]["u"] == [])
    assert np.all(vbmc.optim_state["iterlist"]["fval"] == [])
    assert np.all(vbmc.optim_state["iterlist"]["fsd"] == [])
    assert np.all(vbmc.optim_state["iterlist"]["fhyp"] == [])


def test_vbmc_optimstate_stop_sampling():
    user_options = {"ns_gp_max": 0}
    vbmc = create_vbmc(3, 3, 1, 5, 2, 4, user_options)
    assert vbmc.optim_state["stop_sampling"] == np.inf
    user_options = {"ns_gp_max": 1}
    vbmc = create_vbmc(3, 3, 1, 5, 2, 4, user_options)
    assert vbmc.optim_state["stop_sampling"] == 0


def test_vbmc_optimstate_warmup():
    user_options = {"warmup": True}
    vbmc = create_vbmc(3, 3, 1, 5, 2, 4, user_options)
    assert vbmc.optim_state["warmup"]
    assert vbmc.optim_state["last_warmup"] == np.inf
    user_options = {"warmup": False}
    vbmc = create_vbmc(3, 3, 1, 5, 2, 4, user_options)
    assert not vbmc.optim_state["warmup"]
    assert vbmc.optim_state["last_warmup"] == 0


def test_vbmc_optimstate_proposal_fcn():
    user_options = {"proposal_fcn": fun}
    vbmc = create_vbmc(3, 3, 1, 5, 2, 4, user_options)
    assert vbmc.optim_state["proposal_fcn"] == fun
    user_options = {"proposal_fcn": None}
    vbmc = create_vbmc(3, 3, 1, 5, 2, 4, user_options)
    assert vbmc.optim_state["proposal_fcn"] == "@(x)proposal_vbmc"


def test_vbmc_optimstate_entropy_switch():
    D = 3
    user_options = {"entropy_switch": False, "det_entropy_min_d": D - 1}
    vbmc = create_vbmc(D, 3, 1, 5, 2, 4, user_options)
    assert vbmc.optim_state["entropy_switch"] == False
    user_options = {"entropy_switch": True, "det_entropy_min_d": 1}
    vbmc = create_vbmc(D, 3, 1, 5, 2, 4, user_options)
    assert vbmc.optim_state["entropy_switch"] == True
    user_options = {"entropy_switch": True, "det_entropy_min_d": D + 1}
    vbmc = create_vbmc(D, 3, 1, 5, 2, 4, user_options)
    assert vbmc.optim_state["entropy_switch"] == False


def test_vbmc_optimstate_tol_gp_var():
    user_options = {"tol_gp_var": 0.0001}
    vbmc = create_vbmc(3, 3, 1, 5, 2, 4, user_options)
    assert vbmc.optim_state["tol_gp_var"] == user_options.get("tol_gp_var")
    user_options = {"tol_gp_var": 0.002}
    vbmc = create_vbmc(3, 3, 1, 5, 2, 4, user_options)
    assert vbmc.optim_state["tol_gp_var"] == user_options.get("tol_gp_var")


def test_vbmc_optimstate_max_fun_evals():
    D = 3
    user_options = {"max_fun_evals": 50 * (2 + D)}
    vbmc = create_vbmc(D, 3, 1, 5, 2, 4, user_options)
    assert vbmc.optim_state["max_fun_evals"] == user_options.get(
        "max_fun_evals"
    )
    user_options = {"max_fun_evals": 10}
    vbmc = create_vbmc(D, 3, 1, 5, 2, 4, user_options)
    assert vbmc.optim_state["max_fun_evals"] == user_options.get(
        "max_fun_evals"
    )


def test_vbmc_optimstate_uncertainty_handling_level():
    user_options = {"specify_target_noise": True}
    vbmc = create_vbmc(3, 3, 1, 5, 2, 4, user_options)
    assert vbmc.optim_state["uncertainty_handling_level"] == 2
    user_options = {"specify_target_noise": False, "uncertainty_handling": [3]}
    vbmc = create_vbmc(3, 3, 1, 5, 2, 4, user_options)
    assert vbmc.optim_state["uncertainty_handling_level"] == 1
    user_options = {"specify_target_noise": False, "uncertainty_handling": []}
    vbmc = create_vbmc(3, 3, 1, 5, 2, 4, user_options)
    assert vbmc.optim_state["uncertainty_handling_level"] == 0


def test_vbmc_optimstate_acq_hedge():
    user_options = {"acq_hedge": True}
    vbmc = create_vbmc(3, 3, 1, 5, 2, 4, user_options)
    assert vbmc.optim_state["hedge"] == []
    user_options = {"acq_hedge": False}
    vbmc = create_vbmc(3, 3, 1, 5, 2, 4, user_options)
    assert "hedge" not in vbmc.optim_state


def test_vbmc_optimstate_delta():
    user_options = {"bandwidth": 1}
    vbmc = create_vbmc(3, 3, 1, 5, 2, 4, user_options)
    assert np.all(vbmc.optim_state["delta"] == 1)


def test_vbmc_optimstate_entropy_alpha():
    user_options = {"det_entropy_alpha": False}
    vbmc = create_vbmc(3, 3, 1, 5, 2, 4, user_options)
    assert np.all(vbmc.optim_state["entropy_alpha"] == False)
    user_options = {"det_entropy_alpha": True}
    vbmc = create_vbmc(3, 3, 1, 5, 2, 4, user_options)
    assert np.all(vbmc.optim_state["entropy_alpha"] == True)


def test_vbmc_optimstate_int_meanfun():
    user_options = {"gp_int_mean_fun": fun}
    vbmc = create_vbmc(3, 3, 1, 5, 2, 4, user_options)
    assert np.all(vbmc.optim_state["int_meanfun"] == fun)


def test_vbmc_optimstate_outwarp_delta():
    user_options = {"fitness_shaping": False}
    vbmc = create_vbmc(3, 3, 1, 5, 2, 4, user_options)
    assert vbmc.optim_state["outwarp_delta"] == []
    out_warp_thresh_base = vbmc.options.get("out_warp_thresh_base")
    user_options = {"fitness_shaping": True}
    vbmc = create_vbmc(3, 3, 1, 5, 2, 4, user_options)
<<<<<<< HEAD
    assert vbmc.optim_state["outwarp_delta"] == out_warp_thresh_base
=======
    assert vbmc.optim_state["outwarp_delta"] == outwarpthreshbase


def test_vbmc_init_log_joint():
    D = 3
    lb = np.ones((1, D)) * -1
    ub = np.ones((1, D))
    x0_array = np.zeros((1, D))
    plb = np.ones((1, D)) * -0.5
    pub = np.ones((1, D)) * 0.5

    def log_joint(x):
        return x**2 + x + 1

    def sample_prior(n):
        return np.random.normal(size=(n, D))

    vbmc = VBMC(
        log_joint, x0_array, lb, ub, plb, pub, sample_prior=sample_prior
    )
    x = np.random.normal()
    assert vbmc.log_joint is log_joint
    assert vbmc.function_logger.fun is log_joint
    assert vbmc.sample_prior is sample_prior
    with pytest.raises(AttributeError) as e_info:
        vbmc.log_prior
    with pytest.raises(AttributeError) as e_info:
        vbmc.log_likelihood

    def log_lklhd(x):
        return x**2

    def log_prior(x):
        return x + 1

    vbmc = VBMC(
        log_lklhd,
        x0_array,
        lb,
        ub,
        plb,
        pub,
        log_prior=log_prior,
        sample_prior=sample_prior,
    )
    x = np.random.normal()
    assert vbmc.log_joint(x) == log_joint(x)
    assert vbmc.function_logger.fun(x) == log_joint(x)
    assert vbmc.sample_prior is sample_prior
    assert vbmc.log_prior is log_prior
    assert vbmc.log_likelihood is log_lklhd


def test_vbmc_init_log_joint_noisy():
    options = {"specifytargetnoise": 2}
    D = 3
    lb = np.ones((1, D)) * -1
    ub = np.ones((1, D))
    x0_array = np.zeros((1, D))
    plb = np.ones((1, D)) * -0.5
    pub = np.ones((1, D)) * 0.5

    def log_joint(x):
        return x**2 + x + 1, 1.0

    vbmc = VBMC(log_joint, x0_array, lb, ub, plb, pub, user_options=options)
    x = np.random.normal()
    assert vbmc.log_joint is log_joint
    assert vbmc.function_logger.fun is log_joint
    with pytest.raises(AttributeError) as e_info:
        vbmc.log_prior
    with pytest.raises(AttributeError) as e_info:
        vbmc.log_likelihood

    def log_lklhd(x):
        return x**2, 1.0

    def log_prior(x):
        return x + 1

    vbmc = VBMC(
        log_lklhd,
        x0_array,
        lb,
        ub,
        plb,
        pub,
        log_prior=log_prior,
        user_options=options,
    )
    x = np.random.normal()
    assert vbmc.log_joint(x) == log_joint(x)
    assert vbmc.function_logger.fun(x) == log_joint(x)
    assert vbmc.log_prior is log_prior
    assert vbmc.log_likelihood is log_lklhd
>>>>>>> 6416954c
<|MERGE_RESOLUTION|>--- conflicted
+++ resolved
@@ -656,10 +656,7 @@
     out_warp_thresh_base = vbmc.options.get("out_warp_thresh_base")
     user_options = {"fitness_shaping": True}
     vbmc = create_vbmc(3, 3, 1, 5, 2, 4, user_options)
-<<<<<<< HEAD
     assert vbmc.optim_state["outwarp_delta"] == out_warp_thresh_base
-=======
-    assert vbmc.optim_state["outwarp_delta"] == outwarpthreshbase
 
 
 def test_vbmc_init_log_joint():
@@ -713,7 +710,7 @@
 
 
 def test_vbmc_init_log_joint_noisy():
-    options = {"specifytargetnoise": 2}
+    options = {"specify_target_noise": 2}
     D = 3
     lb = np.ones((1, D)) * -1
     ub = np.ones((1, D))
@@ -753,5 +750,4 @@
     assert vbmc.log_joint(x) == log_joint(x)
     assert vbmc.function_logger.fun(x) == log_joint(x)
     assert vbmc.log_prior is log_prior
-    assert vbmc.log_likelihood is log_lklhd
->>>>>>> 6416954c
+    assert vbmc.log_likelihood is log_lklhd