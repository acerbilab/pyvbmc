--- conflicted
+++ resolved
@@ -21,10 +21,7 @@
     _negelcbo,
     optimize_vp,
 )
-<<<<<<< HEAD
 from pyvbmc.vbmc.active_importance_sampling import active_importance_sampling
-=======
->>>>>>> a3d01abc
 
 from .options import Options
 
