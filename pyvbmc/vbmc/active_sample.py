--- conflicted
+++ resolved
@@ -1,16 +1,10 @@
 import logging
-<<<<<<< HEAD
 import math
-=======
->>>>>>> 458ac75f
 
 import numpy as np
 from pyvbmc.function_logger import FunctionLogger
 from pyvbmc.parameter_transformer import ParameterTransformer
-<<<<<<< HEAD
 from pyvbmc.variational_posterior import VariationalPosterior
-=======
->>>>>>> 458ac75f
 
 from .options import Options
 
@@ -21,10 +15,7 @@
     optim_state: dict,
     function_logger: FunctionLogger,
     parameter_transformer: ParameterTransformer,
-<<<<<<< HEAD
     vp: VariationalPosterior,
-=======
->>>>>>> 458ac75f
     options: Options,
 ):
     """
@@ -43,12 +34,9 @@
     parameter_transformer : ParameterTransformer
         The ParameterTransformer from the VBMC instance this function is called
         from.
-<<<<<<< HEAD
     vp : VariationalPosterior
         The VariationalPosterior from the VBMC instance this function is called
         from.
-=======
->>>>>>> 458ac75f
     options : Options
        Options from the VBMC instance this function is called from.
 
@@ -73,14 +61,11 @@
 
     if gp is None:
         # No GP yet, just use provided points or sample from plausible box.
-<<<<<<< HEAD
-=======
 
         # TODO: if the uncertainty_level is 2 the user needs to fill in
         # the cache for the noise S (not just for y) at each x0
         # this is also not implemented in MATLAB yet.
-        
->>>>>>> 458ac75f
+
         x0 = optim_state["cache"]["x_orig"]
         provided_sample_count, D = x0.shape
 
@@ -165,7 +150,6 @@
         # active uncertainty sampling
         pass
 
-<<<<<<< HEAD
     return function_logger, optim_state
 
 
@@ -269,7 +253,4 @@
 
     # Apply search bounds
     search_X = np.minimum((np.maximum(search_X, lb_search)), ub_search)
-    return search_X, idx_cache
-=======
-    return function_logger, optim_state
->>>>>>> 458ac75f
+    return search_X, idx_cache