import sys

import numpy as np
from pyvbmc.function_logger import FunctionLogger
from pyvbmc.parameter_transformer import ParameterTransformer
from pyvbmc.stats.entropy import kldiv_mvn
from pyvbmc.timer import Timer
from pyvbmc.variational_posterior import VariationalPosterior

from .options import Options
from .iteration_history import IterationHistory


class VBMC:
    """
    The VBMC algorithm class
    """

    def __init__(
        self,
        fun: callable,
        x0: np.ndarray = None,
        lower_bounds: np.ndarray = None,
        upper_bounds: np.ndarray = None,
        plausible_lower_bounds: np.ndarray = None,
        plausible_upper_bounds: np.ndarray = None,
        user_options: dict = None,
    ):
        """
        Initialize an instance of the VBMC algorithm.

        Parameters
        ----------
        fun : callable
            A given target log posterior FUN.
        x0 : np.ndarray, optional
            [description], by default None
        lower_bounds, upper_bounds : np.ndarray, optional
            Lower_bounds (LB) and upper_bounds (UB) define a set
            of strict lower and upper bounds coordinate vector, X, so that the
            posterior has support on LB < X < UB.
            If scalars, the bound is replicated in each dimension. Use
            empty matrices for LB and UB if no bounds exist. Set LB[i] = -Inf
            and UB[i] = Inf if the i-th coordinate is unbounded (while other
            coordinates may be bounded). Note that if LB and UB contain
            unbounded variables, the respective values of PLB and PUB need to be
            specified (see below), by default None
        plausible_lower_bounds, plausible_upper_bounds : np.ndarray, optional
            Specifies a set of plausible_lower_bounds (PLB) and
            plausible_upper_bounds (PUB) such that LB < PLB < PUB < UB.
            Both PLB and PUB need to be finite. PLB and PUB represent a
            "plausible" range, which should denote a region of high posterior
            probability mass. Among other things, the plausible box is used to
            draw initial samples and to set priors over hyperparameters of the
            algorithm. When in doubt, we found that setting PLB and PUB using
            the topmost ~68% percentile range of the prior (e.g, mean +/- 1 SD
            for a Gaussian prior) works well in many cases (but note that
            additional information might afford a better guess), both are
            by default None.
        user_options : dict, optional
            Modified options can be passed as a dict. Please refer to the
            respective VBMC options page for the default options. If no
            user_options are passed, the default options are used.

        Raises
        ------
        ValueError
            [description]
        """
        # Initialize variables and algorithm structures
        if x0 is None:
            if (
                plausible_lower_bounds is None
                or plausible_upper_bounds is None
            ):
                raise ValueError(
                    """vbmc:UnknownDims If no starting point is
                 provided, PLB and PUB need to be specified."""
                )
            else:
                x0 = np.full((plausible_lower_bounds.shape), np.NaN)

        self.D = x0.shape[1]

        # Empty LB and UB are Infs
        if lower_bounds is None:
            lower_bounds = np.ones((1, self.D)) * -np.inf

        if upper_bounds is None:
            upper_bounds = np.ones((1, self.D)) * np.inf

        # Check/fix boundaries and starting points
        (
            self.x0,
            self.lower_bounds,
            self.upper_bounds,
            self.plausible_lower_bounds,
            self.plausible_upper_bounds,
        ) = self._boundscheck(
            x0,
            lower_bounds,
            upper_bounds,
            plausible_lower_bounds,
            plausible_upper_bounds,
        )

        self.options = Options(
            "./pyvbmc/vbmc/option_configs/advanced_vbmc_options.ini",
            evalutation_parameters={"D": self.D},
            user_options=user_options,
        )

        self.K = self.options.get("kwarmup")

        # starting point
        if not np.all(np.isfinite(self.x0)):
            # print('Initial starting point is invalid or not provided.
            # Starting from center of plausible region.\n');
            self.x0 = 0.5 * (
                self.plausible_lower_bounds + self.plausible_upper_bounds
            )

        self.parameter_transformer = ParameterTransformer(
            self.D,
            self.lower_bounds,
            self.upper_bounds,
            self.plausible_lower_bounds,
            self.plausible_upper_bounds,
        )

        # Initialize variational posterior
        self.vp = VariationalPosterior(
            D=self.D,
            K=self.K,
            x0=self.x0,
            parameter_transformer=self.parameter_transformer,
        )
        if not self.options.get("warmup"):
            self.vp.optimize_mu = self.options.get("variablemeans")
            self.vp.optimize_weights = self.options.get("variableweights")

        self.optim_state = self._init_optim_state()

        self.function_logger = FunctionLogger(
            fun=fun,
            D=self.D,
            noise_flag=self.optim_state.get("uncertainty_handling_level") > 0,
            uncertainty_handling_level=self.optim_state.get(
                "uncertainty_handling_level"
            ),
            cache_size=self.options.get("cachesize"),
            parameter_transformer=self.parameter_transformer,
        )

        self.x0 = self.parameter_transformer(self.x0)

        self.iteration_history = IterationHistory()

    def _boundscheck(
        self,
        x0: np.ndarray,
        lower_bounds: np.ndarray,
        upper_bounds: np.ndarray,
        plausible_lower_bounds: np.ndarray = None,
        plausible_upper_bounds: np.ndarray = None,
    ):
        """
        Private function to do the initial check of the VBMC bounds.
        """

        N0, D = x0.shape

        if plausible_lower_bounds is None or plausible_upper_bounds is None:
            if N0 > 1:
                width = x0.max(0) - x0.min(0)
                if plausible_lower_bounds is None:
                    plausible_lower_bounds = x0.min(0) - width / N0
                    plausible_lower_bounds = np.maximum(
                        plausible_lower_bounds, lower_bounds
                    )
                if plausible_upper_bounds is None:
                    plausible_upper_bounds = x0.max(0) + width / N0
                    plausible_upper_bounds = np.minimum(
                        plausible_upper_bounds, upper_bounds
                    )

                idx = plausible_lower_bounds == plausible_upper_bounds
                if np.any(idx):
                    plausible_lower_bounds[idx] = lower_bounds[idx]
                    plausible_upper_bounds[idx] = upper_bounds[idx]
                    # warning('vbmc:pbInitFailed')
            else:
                # warning('vbmc:pbUnspecified')
                if plausible_lower_bounds is None:
                    plausible_lower_bounds = np.copy(lower_bounds)
                if plausible_upper_bounds is None:
                    plausible_upper_bounds = np.copy(upper_bounds)

        # check that all bounds are row vectors with D elements
        if (
            np.ndim(lower_bounds) != 2
            or np.ndim(upper_bounds) != 2
            or np.ndim(plausible_lower_bounds) != 2
            or np.ndim(plausible_upper_bounds) != 2
            or lower_bounds.shape != (1, D)
            or upper_bounds.shape != (1, D)
            or plausible_lower_bounds.shape != (1, D)
            or plausible_upper_bounds.shape != (1, D)
        ):
            raise ValueError(
                """All input vectors (x0, lower_bounds, upper_bounds,
                 plausible_lower_bounds, plausible_upper_bounds), if specified,
                 need to be row vectors with D elements."""
            )

        # check that plausible bounds are finite
        if np.any(np.invert(np.isfinite(plausible_lower_bounds))) or np.any(
            np.invert(np.isfinite(plausible_upper_bounds))
        ):
            raise ValueError(
                "Plausible interval bounds PLB and PUB need to be finite."
            )

        # Test that all vectors are real-valued
        if (
            np.any(np.invert(np.isreal(x0)))
            or np.any(np.invert(np.isreal(lower_bounds)))
            or np.any(np.invert(np.isreal(upper_bounds)))
            or np.any(np.invert(np.isreal(plausible_lower_bounds)))
            or np.any(np.invert(np.isreal(plausible_upper_bounds)))
        ):
            raise ValueError(
                """All input vectors (x0, lower_bounds, upper_bounds,
                 plausible_lower_bounds, plausible_upper_bounds), if specified,
                 need to be real valued."""
            )

        # Fixed variables (all bounds equal) are not supported
        fixidx = (
            (lower_bounds == upper_bounds)
            & (upper_bounds == plausible_lower_bounds)
            & (plausible_lower_bounds == plausible_upper_bounds)
        )
        if np.any(fixidx):
            raise ValueError(
                """vbmc:FixedVariables VBMC does not support fixed 
            variables. Lower and upper bounds should be different."""
            )

        # Test that plausible bounds are different
        if np.any(plausible_lower_bounds == plausible_upper_bounds):
            raise ValueError(
                """vbmc:MatchingPB:For all variables,
            plausible lower and upper bounds need to be distinct."""
            )

        # Check that all X0 are inside the bounds
        if np.any(x0 < lower_bounds) or np.any(x0 > upper_bounds):
            raise ValueError(
                """vbmc:InitialPointsNotInsideBounds: The starting
            points X0 are not inside the provided hard bounds LB and UB."""
            )

        # % Compute "effective" bounds (slightly inside provided hard bounds)
        bounds_range = upper_bounds - lower_bounds
        bounds_range[np.isinf(bounds_range)] = 1e3
        scale_factor = 1e-3
        realmin = sys.float_info.min
        LB_eff = lower_bounds + scale_factor * bounds_range
        LB_eff[np.abs(lower_bounds) <= realmin] = (
            scale_factor * bounds_range[np.abs(lower_bounds) <= realmin]
        )
        UB_eff = upper_bounds - scale_factor * bounds_range
        UB_eff[np.abs(upper_bounds) <= realmin] = (
            -scale_factor * bounds_range[np.abs(upper_bounds) <= realmin]
        )
        # Infinities stay the same
        LB_eff[np.isinf(lower_bounds)] = lower_bounds[np.isinf(lower_bounds)]
        UB_eff[np.isinf(upper_bounds)] = upper_bounds[np.isinf(upper_bounds)]

        if np.any(LB_eff >= UB_eff):
            raise ValueError(
                """vbmc:StrictBoundsTooClose: Hard bounds LB and UB
                are numerically too close. Make them more separate."""
            )

        # Fix when provided X0 are almost on the bounds -- move them inside
        if np.any(x0 < LB_eff) or np.any(x0 > UB_eff):
            # warning('vbmc:InitialPointsTooClosePB')
            x0 = np.maximum((np.minimum(x0, UB_eff)), LB_eff)

        # Test order of bounds (permissive)
        ordidx = (
            (lower_bounds <= plausible_lower_bounds)
            & (plausible_lower_bounds < plausible_upper_bounds)
            & (plausible_upper_bounds <= upper_bounds)
        )
        if np.any(np.invert(ordidx)):
            raise ValueError(
                """vbmc:StrictBounds: For each variable, hard and
            plausible bounds should respect the ordering LB < PLB < PUB < UB."""
            )

        # Test that plausible bounds are reasonably separated from hard bounds
        if np.any(LB_eff > plausible_lower_bounds) or np.any(
            plausible_upper_bounds > UB_eff
        ):
            # warning('vbmc:TooCloseBounds', ...
            plausible_lower_bounds = np.maximum(plausible_lower_bounds, LB_eff)
            plausible_upper_bounds = np.minimum(plausible_upper_bounds, UB_eff)

        # Check that all X0 are inside the plausible bounds,
        # move bounds otherwise
        if np.any(x0 <= LB_eff) or np.any(x0 >= UB_eff):
            # "warning('vbmc:InitialPointsOutsidePB', ...")
            plausible_lower_bounds = np.minimum(
                plausible_lower_bounds, x0.min(0)
            )
            plausible_upper_bounds = np.maximum(
                plausible_upper_bounds, x0.max(0)
            )

        # Test order of bounds
        ordidx = (
            (lower_bounds < plausible_lower_bounds)
            & (plausible_lower_bounds < plausible_upper_bounds)
            & (plausible_upper_bounds < upper_bounds)
        )
        if np.any(np.invert(ordidx)):
            raise ValueError(
                """vbmc:StrictBounds: For each variable, hard and
            plausible bounds should respect the ordering LB < PLB < PUB < UB."""
            )

        # Check that variables are either bounded or unbounded
        # (not half-bounded)
        if (
            np.any(np.isfinite(lower_bounds))
            and np.any(np.invert(np.isfinite(upper_bounds)))
            or np.any(np.invert(np.isfinite(lower_bounds)))
            and np.any(np.isfinite(upper_bounds))
        ):
            raise ValueError(
                """vbmc:HalfBounds: Each variable needs to be unbounded or
            bounded. Variables bounded only below/above are not supported."""
            )

        return (
            x0,
            lower_bounds,
            upper_bounds,
            plausible_lower_bounds,
            plausible_upper_bounds,
        )

    def _init_optim_state(self):
        """
        A private function to init the optim_state dict that contains
        information about VBMC variables.
        """
        # Record starting points (original coordinates)
        y_orig = np.array(self.options.get("fvals")).flatten()
        if len(y_orig) == 0:
            y_orig = np.full([self.x0.shape[0]], np.nan)
        if len(self.x0) != len(y_orig):
            raise ValueError(
                """vbmc:MismatchedStartingInputs The number of
            points in X0 and of their function values as specified in
            self.options.fvals are not the same."""
            )

        optim_state = dict()
        optim_state["cache"] = dict()
        optim_state["cache"]["x_orig"] = self.x0
        optim_state["cache"]["y_orig"] = y_orig

        # Does the starting cache contain function values?
        optim_state["cache_active"] = np.any(
            np.isfinite(optim_state.get("cache").get("y_orig"))
        )

        # Integer variables
        optim_state["integervars"] = np.full(self.D, False)
        if len(self.options.get("integervars")) > 0:
            integeridx = self.options.get("integervars") != 0
            optim_state["integervars"][integeridx] = True
            if (
                np.any(np.isinf(self.lower_bounds[:, integeridx]))
                or np.any(np.isinf(self.upper_bounds[:, integeridx]))
                or np.any(self.lower_bounds[:, integeridx] % 1 != 0.5)
                or np.any(self.upper_bounds[:, integeridx] % 1 != 0.5)
            ):
                raise ValueError(
                    """Hard bounds of integer variables need to be
                 set at +/- 0.5 points from their boundary values (e.g., -0.5 
                 nd 10.5 for a variable that takes values from 0 to 10)"""
                )

        # fprintf('Index of variable restricted to integer values: %s.\n'
        optim_state["lb_orig"] = self.lower_bounds
        optim_state["ub_orig"] = self.upper_bounds
        optim_state["plb_orig"] = self.plausible_lower_bounds
        optim_state["pub_orig"] = self.plausible_upper_bounds
        eps_orig = (self.upper_bounds - self.lower_bounds) * self.options.get(
            "tolboundx"
        )
        # inf - inf raises warning in numpy, but output is correct
        with np.errstate(invalid="ignore"):
            optim_state["lb_eps_orig"] = self.lower_bounds + eps_orig
            optim_state["ub_eps_orig"] = self.upper_bounds - eps_orig

        # Transform variables (Transform of lower_bounds and upper bounds can
        # create warning but we are aware of this and output is correct)
        with np.errstate(divide="ignore"):
            optim_state["lb"] = self.parameter_transformer(self.lower_bounds)
            optim_state["ub"] = self.parameter_transformer(self.upper_bounds)
        optim_state["plb"] = self.parameter_transformer(
            self.plausible_lower_bounds
        )
        optim_state["pub"] = self.parameter_transformer(
            self.plausible_upper_bounds
        )

        # Before first iteration
        optim_state["iter"] = 0

        # Estimate of GP observation noise around the high posterior
        # density region
        optim_state["sn2hpd"] = np.inf

        # When was the last warping action performed (number of iterations)
        optim_state["last_warping"] = -np.inf

        # When was the last warping action performed and not undone
        # (number of iterations)
        optim_state["last_successful_warping"] = -np.inf

        # Number of warpings performed
        optim_state["warping_count"] = 0

        # When GP hyperparameter sampling is switched with optimization
        if self.options.get("nsgpmax") > 0:
            optim_state["stop_sampling"] = 0
        else:
            optim_state["stop_sampling"] = np.Inf

        # Fully recompute variational posterior
        optim_state["recompute_var_post"] = True

        # Start with warm-up?
        optim_state["warmup"] = self.options.get("warmup")
        if self.options.get("warmup"):
            optim_state["last_warmup"] = np.inf
        else:
            optim_state["last_warmup"] = 0

        # Number of stable function evaluations during warmup
        # with small increment
        optim_state["warmup_stable_count"] = 0

        # Proposal function for search
        if self.options.get("proposalfcn") is None:
            optim_state["proposalfcn"] = "@(x)proposal_vbmc"
        else:
            optim_state["proposalfcn"] = self.options.get("proposalfcn")

        # Quality of the variational posterior
        optim_state["r"] = np.inf

        # Start with adaptive sampling
        optim_state["skip_active_sampling"] = False

        # Running mean and covariance of variational posterior
        # in transformed space
        optim_state["run_mean"] = []
        optim_state["run_cov"] = []
        # Last time running average was updated
        optim_state["last_run_avg"] = np.NaN

        # Current number of components for variational posterior
        optim_state["vpk"] = self.K

        # Number of variational components pruned in last iteration
        optim_state["pruned"] = 0

        # Need to switch from deterministic entropy to stochastic entropy
        optim_state["entropy_switch"] = self.options.get("entropyswitch")

        # Only use deterministic entropy if D larger than a fixed number
        if self.D < self.options.get("detentropymind"):
            optim_state["entropy_switch"] = False

        # Tolerance threshold on GP variance (used by some acquisition fcns)
        optim_state["tol_gp_var"] = self.options.get("tolgpvar")

        # Copy maximum number of fcn. evaluations,
        # used by some acquisition fcns.
        optim_state["max_fun_evals"] = self.options.get("maxfunevals")

        # By default, apply variance-based regularization
        # to acquisition functions
        optim_state["variance_regularized_acqfcn"] = True

        # Setup search cache
        optim_state["search_cache"] = []

        # Set uncertainty handling level
        # (0: none; 1: unknown noise level; 2: user-provided noise)
        if self.options.get("specifytargetnoise"):
            optim_state["uncertainty_handling_level"] = 2
        elif len(self.options.get("uncertaintyhandling")) == 0:
            optim_state["uncertainty_handling_level"] = 1
        else:
            optim_state["uncertainty_handling_level"] = 0

        # Empty hedge struct for acquisition functions
        if self.options.get("acqhedge"):
            optim_state["hedge"] = []

        # List of points at the end of each iteration
        optim_state["iterlist"] = dict()
        optim_state["iterlist"]["u"] = []
        optim_state["iterlist"]["fval"] = []
        optim_state["iterlist"]["fsd"] = []
        optim_state["iterlist"]["fhyp"] = []

        optim_state["delta"] = self.options.get("bandwidth") * (
            optim_state.get("pub") - optim_state.get("plb")
        )

        # Deterministic entropy approximation lower/upper factor
        optim_state["entropy_alpha"] = self.options.get("detentropyalpha")

        # Repository of variational solutions
        optim_state["vp_repo"] = []

        # Repeated measurement streak
        optim_state["repeated_observations_streak"] = 0

        # List of data trimming events
        optim_state["data_trim_list"] = []

        # Expanding search bounds
        prange = optim_state.get("pub") - optim_state.get("plb")
        optim_state["lb_search"] = np.maximum(
            optim_state.get("plb")
            - prange * self.options.get("activesearchbound"),
            optim_state.get("lb"),
        )
        optim_state["ub_search"] = np.minimum(
            optim_state.get("pub")
            + prange * self.options.get("activesearchbound"),
            optim_state.get("ub"),
        )

        # Initialize Gaussian process settings
        # Squared exponential kernel with separate length scales
        optim_state["gp_covfun"] = 1

        if optim_state.get("uncertainty_handling_level") == 0:
            # Observation noise for stability
            optim_state["gp_noisefun"] = [1, 0]
        elif optim_state.get("uncertainty_handling_level") == 1:
            # Infer noise
            optim_state["gp_noisefun"] = [1, 2]
        elif optim_state.get("uncertainty_handling_level") == 2:
            # Provided heteroskedastic noise
            optim_state["gp_noisefun"] = [1, 1]

        if (
            self.options.get("noiseshaping")
            and optim_state["gp_noisefun"][1] == 0
        ):
            optim_state["gp_noisefun"][1] = 1

        optim_state["gp_meanfun"] = self.options.get("gpmeanfun")
        valid_gpmeanfuns = [
            "zero",
            "const",
            "negquad",
            "se",
            "negquadse",
            "negquadfixiso",
            "negquadfix",
            "negquadsefix",
            "negquadonly",
            "negquadfixonly",
            "negquadlinonly",
            "negquadmix",
        ]

        if not optim_state["gp_meanfun"] in valid_gpmeanfuns:
            raise ValueError(
                """vbmc:UnknownGPmean:Unknown/unsupported GP mean
            function. Supported mean functions are zero, const,
            egquad, and se"""
            )
        optim_state["int_meanfun"] = self.options.get("gpintmeanfun")
        # more logic here in matlab
        optim_state["gp_outwarpfun"] = self.options.get("gpoutwarpfun")

        # Starting threshold on y for output warping
        if (
            self.options.get("fitnessshaping")
            or optim_state.get("gp_outwarpfun") is not None
        ):
            optim_state["outwarp_delta"] = self.options.get(
                "outwarpthreshbase"
            )
        else:
            optim_state["outwarp_delta"] = []

        return optim_state

    def optimize(self):
        """
        Execute the VBMC loop. TBD.
        """
        is_finished = False
        # the iterations of pyvbmc start at 0
        iteration = -1
        timer = Timer()
        gp = None

        while not is_finished:
            iteration += 1
            self.optim_state["iter"] = iteration
            self.optim_state["redo_roto_scaling"] = False

            if self.optim_state.get("entropy_switch") and (
                self.optim_state.get("func_count")
                >= self.optim_state.get("entropy_force_switch")
                * self.optim_state.get("max_fun_evals")
            ):
                self.optim_state["entropy_switch"] = False

            # Actively sample new points into the training set
            timer.start_timer("activeSampling")

            if iteration == 0:
                new_funevals = self.options.get("funevalstart")
            else:
                new_funevals = self.options.get("funevalsperiter")

            # if optimState.Xn > 0:
            #     optimState.ymax = max(optimState.y(optimState.X_flag))

            if self.optim_state.get("skipactivesampling"):
                self.optim_state["skipactivesampling"] = False
            else:
                if (
                    gp is not None
                    and self.options.get("separatesearchgp")
                    and not self.options.get("varactivesample")
                ):
                    # Train a distinct GP for active sampling
                    if iteration % 2 == 0:
                        meantemp = self.optim_state.get("gp_meanfun")
                        self.optim_state["gp_meanfun"] = "const"
                        gp_search = self._train_gp()
                        self.optim_state["gp_meanfun"] = meantemp
                    else:
                        gp_search = gp
                else:
                    gp_search = gp

                # Perform active sampling
                if self.options.get("varactivesample"):
                    # FIX TIMER HERE IF USING THIS
                    # [optimState,vp,t_active,t_func] =
                    # variationalactivesample_vbmc(optimState,new_funevals,
                    # funwrapper,vp,vp_old,gp_search,options)
                    sys.exit("Function currently not supported")
                else:
                    self._activesample(new_funevals)

            # optimState.N = optimState.Xn  # Number of training inputs
            # optimState.Neff = sum(optimState.nevals(optimState.X_flag))

            timer.stop_timer("activeSampling")

            # train gp

            timer.start_timer("gpTrain")

            Ns_gp = self._train_gp()

            timer.stop_timer("gpTrain")

            # Check if reached stable sampling regime
            if (
                Ns_gp == self.options.get("stablegpsamples")
                and self.optim_state.get("stop_sampling") == 0
            ):
                self.optim_state["stop_sampling"] = self.optim_state.get("N")

            # Optimize variational parameters
            timer.start_timer("variationalFit")

            if not self.vp.optimize_mu:
                # Variational components fixed to training inputs
                self.vp.mu = gp.X.T
                Knew = self.vp.mu.shape[1]
            else:
                # Update number of variational mixture components
                Knew = self._updateK()

            # Decide number of fast/slow optimizations
            N_fastopts = 3
            # np.ceil(evaloption_vbmc(options.NSelbo, K))

            if self.optim_state.get("recompute_varpost") or (
                self.options.get("alwaysrefitvarpost")
            ):
                # Full optimizations
                N_slowopts = self.options.get("elbostarts")
                self.optim_state["recompute_varpost"] = False
            else:
                # Only incremental change from previous iteration
                N_fastopts = np.ceil(
                    N_fastopts * self.options.get("nselboincr")
                )
                N_slowopts = 1

                # Run optimization of variational parameters
                varss, pruned = self._optimize_vp(
                    N_fastopts,
                    N_slowopts,
                    Knew,
                )
                # optimState.vp_repo{end+1} = get_vptheta(vp)

            self.optim_state["vpK"] = self.vp.K
            # Save current entropy
            self.optim_state["H"] = self.vp  # .stats.entropy

            # Get real variational posterior (might differ from training posterior)
            # vp_real = vp.vptrain2real(0, self.options)
            vp_real = self.vp
            elbo = vp_real  # .stats.elbo
            elbo_sd = vp_real  # .stats.elbo_sd

            timer.stop_timer("variationalFit")

            # Finalize iteration

            timer.start_timer("finalize")

            # Compute symmetrized KL-divergence between old and new posteriors
            Nkl = 1e5

            # remove later
            vp_old = self.vp
            sKL = max(
                0,
                0.5
                * np.sum(
                    self.vp.kldiv(
                        vp2=vp_old,
                        N=Nkl,
                        gaussflag=self.options.get("klgauss"),
                    )
                ),
            )

            # Evaluate max LCB of GP prediction on all training inputs
            # _, _, fmu, fs2 = GP_Lite.gplite_pred(gp, gp.X, gp.y, gp.s2)
            fmu = [3, 3, 3]
            fs2 = [4]
            self.optim_state["lcbmax"] = np.max(
                fmu - self.options.get("elcboimproweight") * np.sqrt(fs2)
            )

            # Compare variational posterior's moments with ground truth
            if (
                self.options.get("truemean")
                and self.options.get("truecov")
                and np.all(np.isfinite(self.options.get("truemean")))
                and np.all(np.isfinite(self.options.get("truecov")))
            ):
                mubar_orig, sigma_orig = vp_real.moments(1e6, True, True)

                kl = kldiv_mvn(
                    mubar_orig,
                    sigma_orig,
                    self.options.get("truemean"),
                    self.options.get("truecov"),
                )
                sKL_true = 0.5 * np.sum(kl)
            else:
                sKL_true = None

            # Record moments in transformed space
            mubar, sigma = self.vp.moments(origflag=False, covflag=True)
            if len(self.optim_state.get("run_mean")) == 0 or len(
                self.optim_state.get("run_cov") == 0
            ):
                self.optim_state["run_mean"] = mubar.reshape(1, -1)
                self.optim_state["run_cov"] = sigma
                self.optim_state["last_run_avg"] = self.optim_state.get("N")
            else:
                Nnew = self.optim_state.get("N") - self.optim_state.get(
                    "last_run_avg"
                )
                wRun = self.options.get("momentsrunweight ") ** Nnew
                self.optim_state["run_mean"] = wRun * self.optim_state.get(
                    "run_mean"
                ) + (1 - wRun) * mubar.reshape(1, -1)
                self.optim_state["run_cov"] = (
                    wRun * self.optim_state.get("run_cov") + (1 - wRun) * sigma
                )
                self.optim_state["last_run_avg"] = self.optim_state.get("N")

            timer.stop_timer("finalize")
            # timer.totalruntime = NaN;   # Update at the end of iteration
            # timer

            # Record all useful stats
            self.iteration_history.record_iteration(
                self.optim_state,
                self.vp,
                elbo,
                elbo_sd,
                varss,
                sKL,
                sKL_true,
                gp,
                Ns_gp,
                pruned,
                timer,
                iteration
            )

            self.iteration_history.record(
                "warmup", self.optim_state.get("warmup"), iteration
            )

            # Check warmup
            if (
                self.optim_state.get("iter") > 2
                and self.optim_state.get("stop_gp_sampling") == 0
                and not self.optim_state.get("warmup")
            ):
                if self._is_gp_sampling_finished():
                    self.optim_state[
                        "stop_gp_sampling"
                    ] = self.optim_state.get("N")

            # Check termination conditions
            # is_finished = self._is_finished()

<<<<<<< HEAD
=======
            # Check warmup
            if (
                self.optim_state.get("iter") > 2
                and self.optim_state.get("stop_gp_sampling") == 0
                and not self.optim_state.get("warmup")
            ):
                if self._is_gp_sampling_finished():
                    self.optim_state[
                        "stop_gp_sampling"
                    ] = self.optim_state.get("N")

            # Check termination conditions
            # is_finished = self._check_termination_conditions()

>>>>>>> f1e6a0bc
            #  Save stability
            # vp.stats.stable = stats.stable(optimState.iter)

            # Check if we are still warming-up
            if self.optim_state.get("warmup") and iteration > 0:
                if self.options.get("recomputelcbmax"):
                    self.optim_state["lcbmax_vec"] = self._recompute_lcbmax().T
                trim_flag = self._check_warmup_end()
                if trim_flag:
                    # Re-update GP after trimming
                    gp = self._reupdate_gp(gp)
                if not self.optim_state.get("warmup"):
                    self.vp.optimize_mu = self.options.get("variablemeans")
                    self.vp.optimize_weights = self.options.get(
                        "variableweights"
                    )

                    # Switch to main algorithm options
                    # options = options_main
                    # Reset GP hyperparameter covariance
                    # hypstruct.runcov = []
                    # Reset VP repository
                    self.optim_state["vp_repo"] = []
                    # Re-get acq info
                    # self.optim_state['acqInfo'] = getAcqInfo(
                    #    options.SearchAcqFcn
                    # )

            # Check and update fitness shaping / output warping threshold
            if (
                self.optim_state.get("outwarp_delta") is not None
                and self.optim_state.get("R") is not None
                and (
                    self.optim_state.get("R")
                    < self.options.get("warptolreliability")
                )
            ):
                Xrnd = self.vp.sample(N=int(2e4), origflag=False)
                ymu = gp.gplite_pred(gp, Xrnd, [], [], 0, 1)
                ydelta = max(
                    [0, self.optim_state["ymax"] - np.quantile(ymu, 1e-3)]
                )
                if (
                    ydelta
                    > self.optim_state.get("outwarp_delta")
                    * self.options.get("outwarpthreshtol")
                    and self.optim_state.get("R") is not None
                    and self.optim_state.get("R") < 1
                ):
                    self.optim_state["outwarp_delta"] = self.optim_state.get(
                        "outwarp_delta"
                    ) * self.options.get("outwarpthreshmult")

            # Write iteration output

            # Pick "best" variational solution to return
            # (and real vp, if train vp differs)
            idx_best = self._determine_best_vp()

            # Last variational optimization with large number of components
            changed_flag = self._finalboost(idx_best)
            # remove later
            is_finished = iteration > 2

    # active sampling
    def _activesample(self, new_funevals):
        pass

    def _reupdate_gp(self, gp):
        """
        Quick posterior reupdate of Gaussian process.

        Wait for interface of GPlite before implementing.
        """
        return gp

    # GP Training

    def _train_gp(self):
        """
        Train Gaussian process model.

        Wait for interface of GPlite before implementing.
        """
        ns_gp = 10
        gp = {}
        return ns_gp, gp

    # Variational optimization / training of variational posterior:

    def _updateK(self):
        """
        Update number of variational mixture components.
        """
        return self.vp.K

    def _optimize_vp(self, Nfastopts, Nslowopts, K=None):
        """
        Optimize variational posterior.
        """
        # use interface for vp optimzation?
        if K is None:
            K = self.vp.K
        varss = []
        pruned = 0
        return varss, pruned

    # Loop termination:

    def _check_warmup_end(self):
        """
        vbmc_warmup.m
        optim_state, stats, action, options
        check if warmup ends
        """
        return True

    def _check_termination_conditions(self):
        """
<<<<<<< HEAD
        Private method to termination conditions.
=======
        Private method to determine the status of termination conditions.

        It also saves the reliability index, ELCBO improvement and stableflag
        to the iteration_history object.
>>>>>>> f1e6a0bc
        """
        isFinished_flag = False

        # Maximum number of new function evaluations
        if self.optim_state.get("func_count") >= self.options.get(
            "maxfunevals"
        ):
            isFinished_flag = True
            # msg "Inference terminated

        # Maximum number of iterations
        iteration = self.optim_state.get("iter")
        if iteration >= self.options.get("maxiter"):
            isFinished_flag = True
            # msg = "Inference terminated

        # Quicker stability check for entropy switching
        if self.optim_state.get("entropy_switch"):
            tol_stable_iters = self.options.get("tolstableentropyiters")
        else:
            tol_stable_iters = int(
                np.ceil(
                    self.options.get("tolstablecount")
                    / self.options.get("funevalsperiter")
                )
            )

        rindex, ELCBO_improvement = self._compute_reliability_index(
            tol_stable_iters
        )

        # Store reliability index
<<<<<<< HEAD
        self.iteration_history.record("rindex", rindex, iteration)
        self.iteration_history.record(
            "elcbo_impro", ELCBO_improvement, iteration
        )
=======
        # this will be improved with the new iteration_history object.
        if "rindex" in self.stats:
            if len(self.stats["rindex"]) > iteration:
                self.stats["rindex"][iteration] = rindex
            else:
                self.stats["rindex"] = np.append(
                    self.stats.get("rindex"), [rindex]
                )

        if "elcbo_impro" in self.stats:
            if len(self.stats["elcbo_impro"]) > iteration:
                self.stats["elcbo_impro"][iteration] = ELCBO_improvement
            else:
                self.stats["elcbo_impro"] = np.append(
                    self.stats.get("elcbo_impro"), [ELCBO_improvement]
                )
>>>>>>> f1e6a0bc
        self.optim_state["R"] = rindex

        # Check stability termination condition
        stableflag = False
        if (
            iteration >= tol_stable_iters
            and rindex < 1
            and ELCBO_improvement < self.options.get("tolimprovement")
        ):
            # Count how many good iters in the recent past (excluding current)
            stable_count = np.sum(
<<<<<<< HEAD
                self.iteration_history.get("rindex")[
=======
                self.stats.get("rindex")[
>>>>>>> f1e6a0bc
                    iteration - tol_stable_iters : iteration - 2
                ]
                < 1
            )
            # Iteration is stable if almost all recent iterations are stable
            if (
                stable_count
                >= tol_stable_iters
                - np.floor(
                    tol_stable_iters * self.options.get("tolstableexcptfrac")
                )
                - 1
            ):
                if self.optim_state.get("entropy_switch"):
                    # If stable but entropy switch is On,
                    # turn it off and continue
                    self.optim_state["entropy_switch"] = False
                else:
                    isFinished_flag = True
                    stableflag = True
                    # "msg = 'Inference terminated:"

        # Store stability flag
<<<<<<< HEAD
        self.iteration_history.record("stable", stableflag, iteration)

=======
        # this will be improved with the new iteration_history object.
        if "stable" in self.stats:
            if len(self.stats["stable"]) > iteration:
                self.stats["stable"][iteration] = stableflag
            else:
                self.stats["stable"] = np.append(
                    self.stats.get("stable"), [stableflag]
                )
>>>>>>> f1e6a0bc
        # Prevent early termination
        if self.optim_state.get("func_count") < self.options.get(
            "minfunevals"
        ) or iteration < self.options.get("miniter"):
            isFinished_flag = False

        return isFinished_flag

    def _compute_reliability_index(self, tol_stable_iters):
        """
        Private function to compute the reliability index.
        """
        iteration_idx = self.optim_state.get("iter")
        if self.optim_state.get("iter") < 3:
            rindex = np.Inf
            ELCBO_improvement = np.NaN
            return rindex, ELCBO_improvement

        sn = np.sqrt(self.optim_state.get("sn2hpd"))
        tol_sn = np.sqrt(sn / self.options.get("tolsd")) * self.options.get(
            "tolsd"
        )
        tol_sd = min(
            max(self.options.get("tolsd"), tol_sn),
            self.options.get("tolsd") * 10,
        )

        rindex_vec = np.full((3), np.NaN)
        rindex_vec[0] = (
            np.abs(
<<<<<<< HEAD
                self.iteration_history.get("elbo")[iteration_idx]
                - self.iteration_history.get("elbo")[iteration_idx - 1]
            )
            / tol_sd
        )
        rindex_vec[1] = (
            self.iteration_history.get("elbo_sd")[iteration_idx] / tol_sd
        )
        rindex_vec[2] = self.iteration_history.get("sKL")[
=======
                self.stats.get("elbo")[iteration_idx]
                - self.stats.get("elbo")[iteration_idx - 1]
            )
            / tol_sd
        )
        rindex_vec[1] = self.stats.get("elbo_sd")[iteration_idx] / tol_sd
        rindex_vec[2] = self.stats.get("sKL")[
>>>>>>> f1e6a0bc
            iteration_idx
        ] / self.options.get("tolskl")

        # Compute average ELCBO improvement per fcn eval in the past few iters
        idx0 = int(
            max(
                1,
                self.optim_state.get("iter")
                - np.ceil(0.5 * tol_stable_iters)
                + 1,
            )
            - 1
        )
<<<<<<< HEAD
        xx = self.iteration_history.get("funccount")[idx0:iteration_idx]
        yy = (
            self.iteration_history.get("elbo")[idx0:iteration_idx]
            - self.options.get("elcboimproweight")
            * self.iteration_history.get("elbo_sd")[idx0:iteration_idx]
=======
        xx = self.stats.get("funccount")[idx0:iteration_idx]
        yy = (
            self.stats.get("elbo")[idx0:iteration_idx]
            - self.options.get("elcboimproweight")
            * self.stats.get("elbo_sd")[idx0:iteration_idx]
>>>>>>> f1e6a0bc
        )
        ELCBO_improvement = np.polyfit(xx, yy, 1)[0]
        return np.mean(rindex_vec), ELCBO_improvement

    def _is_gp_sampling_finished(self):
        """
        Private function to check if the MCMC sampling of the Gaussian Process
        is finished.
        """
        finished_flag = False
        # Stop sampling after sample variance has stabilized below ToL
        iteration = self.optim_state.get("iter")

        w1 = np.zeros((iteration + 1))
        w1[iteration] = 1
<<<<<<< HEAD
        w2 = np.exp(
            -(
                self.iteration_history.get("N")[-1]
                - self.iteration_history.get("N") / 10
            )
        )
        w2 = w2 / np.sum(w2)
        w = 0.5 * w1 + 0.5 * w2
        if np.sum(
            w * self.iteration_history.get("gp_sample_var")
        ) < self.options.get("tolgpvarmcmc"):
=======
        w2 = np.exp(-(self.stats.get("N")[-1] - self.stats.get("N") / 10))
        w2 = w2 / np.sum(w2)
        w = 0.5 * w1 + 0.5 * w2
        if np.sum(w * self.stats.get("gp_sample_var")) < self.options.get(
            "tolgpvarmcmc"
        ):
>>>>>>> f1e6a0bc
            finished_flag = True

        return finished_flag

    def _recompute_lcbmax(self):
        """
        RECOMPUTE_LCBMAX Recompute moving LCB maximum based on current GP.
        """
        return np.array([])

    # Finalizing:

    def _finalboost(self, idx_best):
        """
        FINALBOOST_VBMC Final boost of variational components.
        """
        changed_flag = True
        return changed_flag

    def _determine_best_vp(self):
        """
        VBMC_BEST Return best variational posterior from iteration_history structure.
        """
        idx_best = 1

        return idx_best<|MERGE_RESOLUTION|>--- conflicted
+++ resolved
@@ -849,8 +849,6 @@
             # Check termination conditions
             # is_finished = self._is_finished()
 
-<<<<<<< HEAD
-=======
             # Check warmup
             if (
                 self.optim_state.get("iter") > 2
@@ -865,7 +863,6 @@
             # Check termination conditions
             # is_finished = self._check_termination_conditions()
 
->>>>>>> f1e6a0bc
             #  Save stability
             # vp.stats.stable = stats.stable(optimState.iter)
 
@@ -985,14 +982,10 @@
 
     def _check_termination_conditions(self):
         """
-<<<<<<< HEAD
-        Private method to termination conditions.
-=======
         Private method to determine the status of termination conditions.
 
         It also saves the reliability index, ELCBO improvement and stableflag
         to the iteration_history object.
->>>>>>> f1e6a0bc
         """
         isFinished_flag = False
 
@@ -1025,29 +1018,10 @@
         )
 
         # Store reliability index
-<<<<<<< HEAD
         self.iteration_history.record("rindex", rindex, iteration)
         self.iteration_history.record(
             "elcbo_impro", ELCBO_improvement, iteration
         )
-=======
-        # this will be improved with the new iteration_history object.
-        if "rindex" in self.stats:
-            if len(self.stats["rindex"]) > iteration:
-                self.stats["rindex"][iteration] = rindex
-            else:
-                self.stats["rindex"] = np.append(
-                    self.stats.get("rindex"), [rindex]
-                )
-
-        if "elcbo_impro" in self.stats:
-            if len(self.stats["elcbo_impro"]) > iteration:
-                self.stats["elcbo_impro"][iteration] = ELCBO_improvement
-            else:
-                self.stats["elcbo_impro"] = np.append(
-                    self.stats.get("elcbo_impro"), [ELCBO_improvement]
-                )
->>>>>>> f1e6a0bc
         self.optim_state["R"] = rindex
 
         # Check stability termination condition
@@ -1059,11 +1033,7 @@
         ):
             # Count how many good iters in the recent past (excluding current)
             stable_count = np.sum(
-<<<<<<< HEAD
                 self.iteration_history.get("rindex")[
-=======
-                self.stats.get("rindex")[
->>>>>>> f1e6a0bc
                     iteration - tol_stable_iters : iteration - 2
                 ]
                 < 1
@@ -1087,19 +1057,8 @@
                     # "msg = 'Inference terminated:"
 
         # Store stability flag
-<<<<<<< HEAD
         self.iteration_history.record("stable", stableflag, iteration)
 
-=======
-        # this will be improved with the new iteration_history object.
-        if "stable" in self.stats:
-            if len(self.stats["stable"]) > iteration:
-                self.stats["stable"][iteration] = stableflag
-            else:
-                self.stats["stable"] = np.append(
-                    self.stats.get("stable"), [stableflag]
-                )
->>>>>>> f1e6a0bc
         # Prevent early termination
         if self.optim_state.get("func_count") < self.options.get(
             "minfunevals"
@@ -1130,7 +1089,6 @@
         rindex_vec = np.full((3), np.NaN)
         rindex_vec[0] = (
             np.abs(
-<<<<<<< HEAD
                 self.iteration_history.get("elbo")[iteration_idx]
                 - self.iteration_history.get("elbo")[iteration_idx - 1]
             )
@@ -1140,15 +1098,6 @@
             self.iteration_history.get("elbo_sd")[iteration_idx] / tol_sd
         )
         rindex_vec[2] = self.iteration_history.get("sKL")[
-=======
-                self.stats.get("elbo")[iteration_idx]
-                - self.stats.get("elbo")[iteration_idx - 1]
-            )
-            / tol_sd
-        )
-        rindex_vec[1] = self.stats.get("elbo_sd")[iteration_idx] / tol_sd
-        rindex_vec[2] = self.stats.get("sKL")[
->>>>>>> f1e6a0bc
             iteration_idx
         ] / self.options.get("tolskl")
 
@@ -1162,19 +1111,11 @@
             )
             - 1
         )
-<<<<<<< HEAD
         xx = self.iteration_history.get("funccount")[idx0:iteration_idx]
         yy = (
             self.iteration_history.get("elbo")[idx0:iteration_idx]
             - self.options.get("elcboimproweight")
             * self.iteration_history.get("elbo_sd")[idx0:iteration_idx]
-=======
-        xx = self.stats.get("funccount")[idx0:iteration_idx]
-        yy = (
-            self.stats.get("elbo")[idx0:iteration_idx]
-            - self.options.get("elcboimproweight")
-            * self.stats.get("elbo_sd")[idx0:iteration_idx]
->>>>>>> f1e6a0bc
         )
         ELCBO_improvement = np.polyfit(xx, yy, 1)[0]
         return np.mean(rindex_vec), ELCBO_improvement
@@ -1190,7 +1131,6 @@
 
         w1 = np.zeros((iteration + 1))
         w1[iteration] = 1
-<<<<<<< HEAD
         w2 = np.exp(
             -(
                 self.iteration_history.get("N")[-1]
@@ -1202,14 +1142,6 @@
         if np.sum(
             w * self.iteration_history.get("gp_sample_var")
         ) < self.options.get("tolgpvarmcmc"):
-=======
-        w2 = np.exp(-(self.stats.get("N")[-1] - self.stats.get("N") / 10))
-        w2 = w2 / np.sum(w2)
-        w = 0.5 * w1 + 0.5 * w2
-        if np.sum(w * self.stats.get("gp_sample_var")) < self.options.get(
-            "tolgpvarmcmc"
-        ):
->>>>>>> f1e6a0bc
             finished_flag = True
 
         return finished_flag
