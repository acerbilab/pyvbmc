import copy
import logging
import math
import os
import sys

import gpyreg as gpr
import numpy as np
from pyvbmc.function_logger import FunctionLogger
from pyvbmc.parameter_transformer import ParameterTransformer
from pyvbmc.stats import kldiv_mvn
from pyvbmc.timer import Timer
from pyvbmc.variational_posterior import VariationalPosterior

from .active_sample import active_sample
from .gaussian_process_train import reupdate_gp, train_gp
from .iteration_history import IterationHistory
from .options import Options
from .variational_optimization import optimize_vp, update_K


class VBMC:
    """
    The VBMC algorithm class.

    Parameters
    ----------
    fun : callable
        A given target log posterior FUN.
    x0 : np.ndarray, optional
        [description], by default None
    lower_bounds, upper_bounds : np.ndarray, optional
        Lower_bounds (LB) and upper_bounds (UB) define a set
        of strict lower and upper bounds coordinate vector, X, so that the
        posterior has support on LB < X < UB.
        If scalars, the bound is replicated in each dimension. Use
        empty matrices for LB and UB if no bounds exist. Set LB[i] = -Inf
        and UB[i] = Inf if the i-th coordinate is unbounded (while other
        coordinates may be bounded). Note that if LB and UB contain
        unbounded variables, the respective values of PLB and PUB need to be
        specified (see below), by default None
    plausible_lower_bounds, plausible_upper_bounds : np.ndarray, optional
        Specifies a set of plausible_lower_bounds (PLB) and
        plausible_upper_bounds (PUB) such that LB < PLB < PUB < UB.
        Both PLB and PUB need to be finite. PLB and PUB represent a
        "plausible" range, which should denote a region of high posterior
        probability mass. Among other things, the plausible box is used to
        draw initial samples and to set priors over hyperparameters of the
        algorithm. When in doubt, we found that setting PLB and PUB using
        the topmost ~68% percentile range of the prior (e.g, mean +/- 1 SD
        for a Gaussian prior) works well in many cases (but note that
        additional information might afford a better guess), both are
        by default None.
    user_options : dict, optional
        Modified options can be passed as a dict. Please refer to the
        respective VBMC options page for the default options. If no
        user_options are passed, the default options are used.

    Raises
    ------
    ValueError
        When neither `x0` or (`plausible_lower_bounds` and
        `plausible_upper_bounds`) are specified.
    ValueError
        Various checks for the bounds (LB, UB, PLB, PUB) of VBMC.
    """

    def __init__(
        self,
        fun: callable,
        x0: np.ndarray = None,
        lower_bounds: np.ndarray = None,
        upper_bounds: np.ndarray = None,
        plausible_lower_bounds: np.ndarray = None,
        plausible_upper_bounds: np.ndarray = None,
        user_options: dict = None,
    ):
        # Initialize variables and algorithm structures
        if x0 is None:
            if (
                plausible_lower_bounds is None
                or plausible_upper_bounds is None
            ):
                raise ValueError(
                    """vbmc:UnknownDims If no starting point is
                 provided, PLB and PUB need to be specified."""
                )
            else:
                x0 = np.full((plausible_lower_bounds.shape), np.NaN)

        self.D = x0.shape[1]
        # load basic and advanced options and validate the names
        pyvbmc_path = os.path.dirname(os.path.realpath(__file__))
        basic_path = pyvbmc_path + "/option_configs/basic_vbmc_options.ini"
        self.options = Options(
            basic_path,
            evaluation_parameters={"D": self.D},
            user_options=user_options,
        )

        advanced_path = (
            pyvbmc_path + "/option_configs/advanced_vbmc_options.ini"
        )
        self.options.load_options_file(
            advanced_path,
            evaluation_parameters={"D": self.D},
        )

        self.options.validate_option_names([basic_path, advanced_path])

        # set up logging
        self.logger = logging.getLogger("VBMC")
        self.logger.setLevel(logging.INFO)
        if self.options.get("display") == "off":
            self.logger.setLevel(logging.WARN)
        elif self.options.get("display") == "iter":
            self.logger.setLevel(logging.INFO)
        elif self.options.get("display") == "full":
            self.logger.setLevel(logging.DEBUG)

        # only add handler to print to console once
        if not len(self.logger.handlers):
            self.logger.addHandler(logging.StreamHandler(stream=sys.stdout))

        # variable to keep track of logging actions
        self.logging_action = []

        # Empty LB and UB are Infs
        if lower_bounds is None:
            lower_bounds = np.ones((1, self.D)) * -np.inf

        if upper_bounds is None:
            upper_bounds = np.ones((1, self.D)) * np.inf

        # Check/fix boundaries and starting points
        (
            self.x0,
            self.lower_bounds,
            self.upper_bounds,
            self.plausible_lower_bounds,
            self.plausible_upper_bounds,
        ) = self._boundscheck(
            x0,
            lower_bounds,
            upper_bounds,
            plausible_lower_bounds,
            plausible_upper_bounds,
        )

<<<<<<< HEAD
        # load basic and advanced options and validate the names
        basic_path = "./pyvbmc/vbmc/option_configs/basic_vbmc_options.ini"
        self.options = Options(
            basic_path,
            evaluation_parameters={"D": self.D},
            user_options=user_options,
        )

        advanced_path = (
            "./pyvbmc/vbmc/option_configs/advanced_vbmc_options.ini"
        )
        self.options.load_options_file(
            advanced_path, evaluation_parameters={"D": self.D},
        )

        self.options.validate_option_names([basic_path, advanced_path])

=======
>>>>>>> c477a7ba
        self.K = self.options.get("kwarmup")

        # starting point
        if not np.all(np.isfinite(self.x0)):
            # print('Initial starting point is invalid or not provided.
            # Starting from center of plausible region.\n');
            self.x0 = 0.5 * (
                self.plausible_lower_bounds + self.plausible_upper_bounds
            )

        self.parameter_transformer = ParameterTransformer(
            self.D,
            self.lower_bounds,
            self.upper_bounds,
            self.plausible_lower_bounds,
            self.plausible_upper_bounds,
        )

        # Initialize variational posterior
        self.vp = VariationalPosterior(
            D=self.D,
            K=self.K,
            x0=self.x0,
            parameter_transformer=self.parameter_transformer,
        )
        if not self.options.get("warmup"):
            self.vp.optimize_mu = self.options.get("variablemeans")
            self.vp.optimize_weights = self.options.get("variableweights")

        self.optim_state = self._init_optim_state()

        self.function_logger = FunctionLogger(
            fun=fun,
            D=self.D,
            noise_flag=self.optim_state.get("uncertainty_handling_level") > 0,
            uncertainty_handling_level=self.optim_state.get(
                "uncertainty_handling_level"
            ),
            cache_size=self.options.get("cachesize"),
            parameter_transformer=self.parameter_transformer,
        )

        self.x0 = self.parameter_transformer(self.x0)

        self.iteration_history = IterationHistory(
            [
                "rindex",
                "elcbo_impro",
                "stable",
                "elbo",
                "vp",
                "warmup",
                "iter",
                "elbo_sd",
                "lcbmax",
                "data_trim_list",
                "gp",
                "gp_hyp_full",
                "Ns_gp",
                "timer",
                "optim_state",
                "sKL",
                "sKL_true",
                "pruned",
                "varss",
                "func_count",
                "n_eff",
            ]
        )

    def _boundscheck(
        self,
        x0: np.ndarray,
        lower_bounds: np.ndarray,
        upper_bounds: np.ndarray,
        plausible_lower_bounds: np.ndarray = None,
        plausible_upper_bounds: np.ndarray = None,
    ):
        """
        Private function to do the initial check of the VBMC bounds.
        """

        N0, D = x0.shape

        if plausible_lower_bounds is None or plausible_upper_bounds is None:
            if N0 > 1:
                self.logger.warning(
                    "PLB and/or PUB not specified. Estimating"
                    + "plausible bounds from starting set X0..."
                )
                width = x0.max(0) - x0.min(0)
                if plausible_lower_bounds is None:
                    plausible_lower_bounds = x0.min(0) - width / N0
                    plausible_lower_bounds = np.maximum(
                        plausible_lower_bounds, lower_bounds
                    )
                if plausible_upper_bounds is None:
                    plausible_upper_bounds = x0.max(0) + width / N0
                    plausible_upper_bounds = np.minimum(
                        plausible_upper_bounds, upper_bounds
                    )

                idx = plausible_lower_bounds == plausible_upper_bounds
                if np.any(idx):
                    plausible_lower_bounds[idx] = lower_bounds[idx]
                    plausible_upper_bounds[idx] = upper_bounds[idx]
                    self.logger.warning(
                        "vbmc:pbInitFailed: Some plausible bounds could not be "
                        + "determined from starting set. Using hard upper/lower"
                        + " bounds for those instead."
                    )
            else:
                self.logger.warning(
                    "vbmc:pbUnspecified: Plausible lower/upper bounds PLB and"
                    "/or PUB not specified and X0 is not a valid starting set. "
                    + "Using hard upper/lower bounds instead."
                )
                if plausible_lower_bounds is None:
                    plausible_lower_bounds = np.copy(lower_bounds)
                if plausible_upper_bounds is None:
                    plausible_upper_bounds = np.copy(upper_bounds)

        # check that all bounds are row vectors with D elements
        if (
            np.ndim(lower_bounds) != 2
            or np.ndim(upper_bounds) != 2
            or np.ndim(plausible_lower_bounds) != 2
            or np.ndim(plausible_upper_bounds) != 2
            or lower_bounds.shape != (1, D)
            or upper_bounds.shape != (1, D)
            or plausible_lower_bounds.shape != (1, D)
            or plausible_upper_bounds.shape != (1, D)
        ):
            raise ValueError(
                """All input vectors (x0, lower_bounds, upper_bounds,
                 plausible_lower_bounds, plausible_upper_bounds), if specified,
                 need to be row vectors with D elements."""
            )

        # check that plausible bounds are finite
        if np.any(np.invert(np.isfinite(plausible_lower_bounds))) or np.any(
            np.invert(np.isfinite(plausible_upper_bounds))
        ):
            raise ValueError(
                "Plausible interval bounds PLB and PUB need to be finite."
            )

        # Test that all vectors are real-valued
        if (
            np.any(np.invert(np.isreal(x0)))
            or np.any(np.invert(np.isreal(lower_bounds)))
            or np.any(np.invert(np.isreal(upper_bounds)))
            or np.any(np.invert(np.isreal(plausible_lower_bounds)))
            or np.any(np.invert(np.isreal(plausible_upper_bounds)))
        ):
            raise ValueError(
                """All input vectors (x0, lower_bounds, upper_bounds,
                 plausible_lower_bounds, plausible_upper_bounds), if specified,
                 need to be real valued."""
            )

        # Fixed variables (all bounds equal) are not supported
        fixidx = (
            (lower_bounds == upper_bounds)
            & (upper_bounds == plausible_lower_bounds)
            & (plausible_lower_bounds == plausible_upper_bounds)
        )
        if np.any(fixidx):
            raise ValueError(
                """vbmc:FixedVariables VBMC does not support fixed 
            variables. Lower and upper bounds should be different."""
            )

        # Test that plausible bounds are different
        if np.any(plausible_lower_bounds == plausible_upper_bounds):
            raise ValueError(
                """vbmc:MatchingPB:For all variables,
            plausible lower and upper bounds need to be distinct."""
            )

        # Check that all X0 are inside the bounds
        if np.any(x0 < lower_bounds) or np.any(x0 > upper_bounds):
            raise ValueError(
                """vbmc:InitialPointsNotInsideBounds: The starting
            points X0 are not inside the provided hard bounds LB and UB."""
            )

        # % Compute "effective" bounds (slightly inside provided hard bounds)
        bounds_range = upper_bounds - lower_bounds
        bounds_range[np.isinf(bounds_range)] = 1e3
        scale_factor = 1e-3
        realmin = sys.float_info.min
        LB_eff = lower_bounds + scale_factor * bounds_range
        LB_eff[np.abs(lower_bounds) <= realmin] = (
            scale_factor * bounds_range[np.abs(lower_bounds) <= realmin]
        )
        UB_eff = upper_bounds - scale_factor * bounds_range
        UB_eff[np.abs(upper_bounds) <= realmin] = (
            -scale_factor * bounds_range[np.abs(upper_bounds) <= realmin]
        )
        # Infinities stay the same
        LB_eff[np.isinf(lower_bounds)] = lower_bounds[np.isinf(lower_bounds)]
        UB_eff[np.isinf(upper_bounds)] = upper_bounds[np.isinf(upper_bounds)]

        if np.any(LB_eff >= UB_eff):
            raise ValueError(
                """vbmc:StrictBoundsTooClose: Hard bounds LB and UB
                are numerically too close. Make them more separate."""
            )

        # Fix when provided X0 are almost on the bounds -- move them inside
        if np.any(x0 < LB_eff) or np.any(x0 > UB_eff):
            self.logger.warning(
                "vbmc:InitialPointsTooClosePB: The starting points X0 are on "
                + "or numerically too close to the hard bounds LB and UB. "
                + "Moving the initial points more inside..."
            )
            x0 = np.maximum((np.minimum(x0, UB_eff)), LB_eff)

        # Test order of bounds (permissive)
        ordidx = (
            (lower_bounds <= plausible_lower_bounds)
            & (plausible_lower_bounds < plausible_upper_bounds)
            & (plausible_upper_bounds <= upper_bounds)
        )
        if np.any(np.invert(ordidx)):
            raise ValueError(
                """vbmc:StrictBounds: For each variable, hard and
            plausible bounds should respect the ordering LB < PLB < PUB < UB."""
            )

        # Test that plausible bounds are reasonably separated from hard bounds
        if np.any(LB_eff > plausible_lower_bounds) or np.any(
            plausible_upper_bounds > UB_eff
        ):
            self.logger.warning(
                "vbmc:TooCloseBounds: For each variable, hard "
                + "and plausible bounds should not be too close. "
                + "Moving plausible bounds."
            )
            plausible_lower_bounds = np.maximum(plausible_lower_bounds, LB_eff)
            plausible_upper_bounds = np.minimum(plausible_upper_bounds, UB_eff)

        # Check that all X0 are inside the plausible bounds,
        # move bounds otherwise
        if np.any(x0 <= LB_eff) or np.any(x0 >= UB_eff):
            self.logger.warning(
                "vbmc:InitialPointsOutsidePB. The starting points X0"
                + " are not inside the provided plausible bounds PLB and "
                + "PUB. Expanding the plausible bounds..."
            )
            plausible_lower_bounds = np.minimum(
                plausible_lower_bounds, x0.min(0)
            )
            plausible_upper_bounds = np.maximum(
                plausible_upper_bounds, x0.max(0)
            )

        # Test order of bounds
        ordidx = (
            (lower_bounds < plausible_lower_bounds)
            & (plausible_lower_bounds < plausible_upper_bounds)
            & (plausible_upper_bounds < upper_bounds)
        )
        if np.any(np.invert(ordidx)):
            raise ValueError(
                """vbmc:StrictBounds: For each variable, hard and
            plausible bounds should respect the ordering LB < PLB < PUB < UB."""
            )

        # Check that variables are either bounded or unbounded
        # (not half-bounded)
        if (
            np.any(np.isfinite(lower_bounds))
            and np.any(np.invert(np.isfinite(upper_bounds)))
            or np.any(np.invert(np.isfinite(lower_bounds)))
            and np.any(np.isfinite(upper_bounds))
        ):
            raise ValueError(
                """vbmc:HalfBounds: Each variable needs to be unbounded or
            bounded. Variables bounded only below/above are not supported."""
            )

        return (
            x0,
            lower_bounds,
            upper_bounds,
            plausible_lower_bounds,
            plausible_upper_bounds,
        )

    def _init_optim_state(self):
        """
        A private function to init the optim_state dict that contains
        information about VBMC variables.
        """
        # Record starting points (original coordinates)
        y_orig = np.array(self.options.get("fvals")).flatten()
        if len(y_orig) == 0:
            y_orig = np.full([self.x0.shape[0]], np.nan)
        if len(self.x0) != len(y_orig):
            raise ValueError(
                """vbmc:MismatchedStartingInputs The number of
            points in X0 and of their function values as specified in
            self.options.fvals are not the same."""
            )

        optim_state = dict()
        optim_state["cache"] = dict()
        optim_state["cache"]["x_orig"] = self.x0
        optim_state["cache"]["y_orig"] = y_orig

        # Does the starting cache contain function values?
        optim_state["cache_active"] = np.any(
            np.isfinite(optim_state.get("cache").get("y_orig"))
        )

        # Integer variables
        optim_state["integervars"] = np.full(self.D, False)
        if len(self.options.get("integervars")) > 0:
            integeridx = self.options.get("integervars") != 0
            optim_state["integervars"][integeridx] = True
            if (
                np.any(np.isinf(self.lower_bounds[:, integeridx]))
                or np.any(np.isinf(self.upper_bounds[:, integeridx]))
                or np.any(self.lower_bounds[:, integeridx] % 1 != 0.5)
                or np.any(self.upper_bounds[:, integeridx] % 1 != 0.5)
            ):
                raise ValueError(
                    """Hard bounds of integer variables need to be
                 set at +/- 0.5 points from their boundary values (e.g., -0.5 
                 nd 10.5 for a variable that takes values from 0 to 10)"""
                )

        # fprintf('Index of variable restricted to integer values: %s.\n'
        optim_state["lb_orig"] = self.lower_bounds
        optim_state["ub_orig"] = self.upper_bounds
        optim_state["plb_orig"] = self.plausible_lower_bounds
        optim_state["pub_orig"] = self.plausible_upper_bounds
        eps_orig = (self.upper_bounds - self.lower_bounds) * self.options.get(
            "tolboundx"
        )
        # inf - inf raises warning in numpy, but output is correct
        with np.errstate(invalid="ignore"):
            optim_state["lb_eps_orig"] = self.lower_bounds + eps_orig
            optim_state["ub_eps_orig"] = self.upper_bounds - eps_orig

        # Transform variables (Transform of lower_bounds and upper bounds can
        # create warning but we are aware of this and output is correct)
        with np.errstate(divide="ignore"):
            optim_state["lb"] = self.parameter_transformer(self.lower_bounds)
            optim_state["ub"] = self.parameter_transformer(self.upper_bounds)
        optim_state["plb"] = self.parameter_transformer(
            self.plausible_lower_bounds
        )
        optim_state["pub"] = self.parameter_transformer(
            self.plausible_upper_bounds
        )

        # Before first iteration
        # Iterations are from 0 onwards in optimize so we should have -1
        # here. In MATLAB this was 0.
        optim_state["iter"] = -1

        # Estimate of GP observation noise around the high posterior
        # density region
        optim_state["sn2hpd"] = np.inf

        # When was the last warping action performed (number of iterations)
        optim_state["last_warping"] = -np.inf

        # When was the last warping action performed and not undone
        # (number of iterations)
        optim_state["last_successful_warping"] = -np.inf

        # Number of warpings performed
        optim_state["warping_count"] = 0

        # When GP hyperparameter sampling is switched with optimization
        if self.options.get("nsgpmax") > 0:
            optim_state["stop_sampling"] = 0
        else:
            optim_state["stop_sampling"] = np.Inf

        # Fully recompute variational posterior
        optim_state["recompute_var_post"] = True

        # Start with warm-up?
        optim_state["warmup"] = self.options.get("warmup")
        if self.options.get("warmup"):
            optim_state["last_warmup"] = np.inf
        else:
            optim_state["last_warmup"] = 0

        # Number of stable function evaluations during warmup
        # with small increment
        optim_state["warmup_stable_count"] = 0

        # Proposal function for search
        if self.options.get("proposalfcn") is None:
            optim_state["proposalfcn"] = "@(x)proposal_vbmc"
        else:
            optim_state["proposalfcn"] = self.options.get("proposalfcn")

        # Quality of the variational posterior
        optim_state["R"] = np.inf

        # Start with adaptive sampling
        optim_state["skip_active_sampling"] = False

        # Running mean and covariance of variational posterior
        # in transformed space
        optim_state["run_mean"] = []
        optim_state["run_cov"] = []
        # Last time running average was updated
        optim_state["last_run_avg"] = np.NaN

        # Current number of components for variational posterior
        optim_state["vpK"] = self.K

        # Number of variational components pruned in last iteration
        optim_state["pruned"] = 0

        # Need to switch from deterministic entropy to stochastic entropy
        optim_state["entropy_switch"] = self.options.get("entropyswitch")

        # Only use deterministic entropy if D larger than a fixed number
        if self.D < self.options.get("detentropymind"):
            optim_state["entropy_switch"] = False

        # Tolerance threshold on GP variance (used by some acquisition fcns)
        optim_state["tol_gp_var"] = self.options.get("tolgpvar")

        # Copy maximum number of fcn. evaluations,
        # used by some acquisition fcns.
        optim_state["max_fun_evals"] = self.options.get("maxfunevals")

        # By default, apply variance-based regularization
        # to acquisition functions
        optim_state["variance_regularized_acqfcn"] = True

        # Setup search cache
        optim_state["search_cache"] = []

        # Set uncertainty handling level
        # (0: none; 1: unknown noise level; 2: user-provided noise)
        if self.options.get("specifytargetnoise"):
            optim_state["uncertainty_handling_level"] = 2
        elif len(self.options.get("uncertaintyhandling")) > 0:
            optim_state["uncertainty_handling_level"] = 1
        else:
            optim_state["uncertainty_handling_level"] = 0

        # Empty hedge struct for acquisition functions
        if self.options.get("acqhedge"):
            optim_state["hedge"] = []

        # List of points at the end of each iteration
        optim_state["iterlist"] = dict()
        optim_state["iterlist"]["u"] = []
        optim_state["iterlist"]["fval"] = []
        optim_state["iterlist"]["fsd"] = []
        optim_state["iterlist"]["fhyp"] = []

        optim_state["delta"] = self.options.get("bandwidth") * (
            optim_state.get("pub") - optim_state.get("plb")
        )

        # Deterministic entropy approximation lower/upper factor
        optim_state["entropy_alpha"] = self.options.get("detentropyalpha")

        # Repository of variational solutions (not used in Python)
        # optim_state["vp_repo"] = []

        # Repeated measurement streak
        optim_state["repeated_observations_streak"] = 0

        # List of data trimming events
        optim_state["data_trim_list"] = []

        # Expanding search bounds
        prange = optim_state.get("pub") - optim_state.get("plb")
        optim_state["lb_search"] = np.maximum(
            optim_state.get("plb")
            - prange * self.options.get("activesearchbound"),
            optim_state.get("lb"),
        )
        optim_state["ub_search"] = np.minimum(
            optim_state.get("pub")
            + prange * self.options.get("activesearchbound"),
            optim_state.get("ub"),
        )

        # Initialize Gaussian process settings
        # Squared exponential kernel with separate length scales
        optim_state["gp_covfun"] = 1

        if optim_state.get("uncertainty_handling_level") == 0:
            # Observation noise for stability
            optim_state["gp_noisefun"] = [1, 0, 0]
        elif optim_state.get("uncertainty_handling_level") == 1:
            # Infer noise
            optim_state["gp_noisefun"] = [1, 2, 0]
        elif optim_state.get("uncertainty_handling_level") == 2:
            # Provided heteroskedastic noise
            optim_state["gp_noisefun"] = [1, 1, 0]

        if (
            self.options.get("noiseshaping")
            and optim_state["gp_noisefun"][1] == 0
        ):
            optim_state["gp_noisefun"][1] = 1

        optim_state["gp_meanfun"] = self.options.get("gpmeanfun")
        valid_gpmeanfuns = [
            "zero",
            "const",
            "negquad",
            "se",
            "negquadse",
            "negquadfixiso",
            "negquadfix",
            "negquadsefix",
            "negquadonly",
            "negquadfixonly",
            "negquadlinonly",
            "negquadmix",
        ]

        if not optim_state["gp_meanfun"] in valid_gpmeanfuns:
            raise ValueError(
                """vbmc:UnknownGPmean:Unknown/unsupported GP mean
            function. Supported mean functions are zero, const,
            egquad, and se"""
            )
        optim_state["int_meanfun"] = self.options.get("gpintmeanfun")
        # more logic here in matlab

        # Starting threshold on y for output warping
        if self.options.get("fitnessshaping"):
            optim_state["outwarp_delta"] = self.options.get(
                "outwarpthreshbase"
            )
        else:
            optim_state["outwarp_delta"] = []

        return optim_state

    def optimize(self):
        """
        Execute the VBMC loop. TBD.
        """
        is_finished = False
        # the iterations of pyvbmc start at 0
        iteration = -1
        timer = Timer()
        gp = None
        hyp_dict = {}
<<<<<<< HEAD
=======
        success_flag = True
>>>>>>> c477a7ba

        # Flag for turning on a dummy implementation of active
        # uncertainty sampling.
        # TODO: remove when active_sampling is implemented properly
        self.optim_state["active_uncertainty_sample_random"] = True

        if self.optim_state["uncertainty_handling_level"] > 0:
            self.logger.info(
                "Beginning variational optimization assuming NOISY observations"
                + " of the log-joint"
            )
        else:
            self.logger.info(
                "Beginning variational optimization assuming EXACT observations"
                + " of the log-joint."
            )

        if self.optim_state["cache_active"]:
            self.logger.info(
                " Iteration f-count/f-cache    Mean[ELBO]     Std[ELBO]     "
                + "sKL-iter[q]   K[q]  Convergence    Action"
            )
            display_format = " {:5.0f}     {:5.0f}  /{:5.0f}   {:12.2f}  "
            display_format += (
                "{:12.2f}  {:12.2f}     {:4.0f} {:10.3g}       {}"
            )
            display_format_warmup = " {:5.0f}     {:5.0f}  /{:5.0f}   {}"
        else:
            if (
                self.optim_state["uncertainty_handling_level"] > 0
                and self.options.get("maxrepeatedobservations") > 0
            ):
                self.logger.info(
                    " Iteration   f-count (x-count)   Mean[ELBO]     Std[ELBO]"
                    + "     sKL-iter[q]   K[q]  Convergence  Action"
                )
                display_format = " {:5.0f}       {:5.0f} {:5.0f} {:12.2f}  "
                display_format += (
                    "{:12.2f}  {:12.2f}     {:4.0f} {:10.3g}     "
                )
                display_format += "{}"
                display_format_warmup = " %5.0f       %5.0f    %12.2f  %s"
            else:
                self.logger.info(
                    " Iteration  f-count    Mean[ELBO]    Std[ELBO]    "
                    + "sKL-iter[q]   K[q]  Convergence  Action"
                )
                display_format = " {:5.0f}      {:5.0f}   {:12.2f} {:12.2f} "
                display_format += "{:12.2f}     {:4.0f} {:10.3g}     {}"
                display_format_warmup = " %5.0f       %5.0f    %12.2f  %s"

        while not is_finished:
            iteration += 1
            self.optim_state["iter"] = iteration
            self.optim_state["redo_roto_scaling"] = False
            vp_old = copy.deepcopy(self.vp)

            self.logging_action = []

            if iteration == 0 and self.optim_state["warmup"]:
                self.logging_action.append("start warm-up")

            # Switch to stochastic entropy towards the end if still
            # deterministic.
            if self.optim_state.get("entropy_switch") and (
                self.function_logger.func_count
                >= self.optim_state.get("entropy_force_switch")
                * self.optim_state.get("max_fun_evals")
            ):
                self.optim_state["entropy_switch"] = False
                self.logging_action.append("entropy switch")

            # Missing port: Input warping / reparameterization, line 530-625

            ## Actively sample new points into the training set
            timer.start_timer("activeSampling")

            if iteration == 0:
                new_funevals = self.options.get("funevalstart")
            else:
                new_funevals = self.options.get("funevalsperiter")

            # Careful with Xn, in MATLAB this condition is > 0
            # due to 1-based indexing.
            if self.function_logger.Xn >= 0:
                self.function_logger.ymax = np.max(
                    self.function_logger.y[self.function_logger.X_flag]
                )

            if self.optim_state.get("skipactivesampling"):
                self.optim_state["skipactivesampling"] = False
            else:
                if (
                    gp is not None
                    and self.options.get("separatesearchgp")
                    and not self.options.get("varactivesample")
                ):
                    # Train a distinct GP for active sampling
                    # Since we are doing iterations from 0 onwards
                    # instead of from 1 onwards, this should be checking
                    # oddness, not evenness.
                    if iteration % 2 == 1:
                        meantemp = self.optim_state.get("gp_meanfun")
                        self.optim_state["gp_meanfun"] = "const"
                        gp_search, Ns_gp, sn2hpd, hyp_dict = train_gp(
                            hyp_dict,
                            self.optim_state,
                            self.function_logger,
                            self.iteration_history,
                            self.options,
                            self.plausible_lower_bounds,
                            self.plausible_upper_bounds,
                        )
                        self.optim_state["sn2hpd"] = sn2hpd
                        self.optim_state["gp_meanfun"] = meantemp
                    else:
                        gp_search = gp
                else:
                    gp_search = gp

                # Perform active sampling
                if self.options.get("varactivesample"):
                    # FIX TIMER HERE IF USING THIS
                    # [optimState,vp,t_active,t_func] =
                    # variationalactivesample_vbmc(optimState,new_funevals,
                    # funwrapper,vp,vp_old,gp_search,options)
                    sys.exit("Function currently not supported")
                else:
                    self.optim_state["hyp_dict"] = hyp_dict
                    (
                        self.function_logger,
                        self.optim_state,
                        self.vp,
                    ) = active_sample(
                        gp_search,
                        new_funevals,
                        self.optim_state,
                        self.function_logger,
                        self.iteration_history,
                        self.vp,
                        self.options,
                    )
                    hyp_dict = self.optim_state["hyp_dict"]

            # Number of training inputs
            self.optim_state["N"] = self.function_logger.Xn
            self.optim_state["n_eff"] = np.sum(
                self.function_logger.nevals[self.function_logger.X_flag]
            )

            timer.stop_timer("activeSampling")

            ## Train gp

            timer.start_timer("gpTrain")

            gp, Ns_gp, sn2hpd, hyp_dict = train_gp(
                hyp_dict,
                self.optim_state,
                self.function_logger,
                self.iteration_history,
                self.options,
                self.plausible_lower_bounds,
                self.plausible_upper_bounds,
            )
            self.optim_state["sn2hpd"] = sn2hpd

            timer.stop_timer("gpTrain")

            # Check if reached stable sampling regime
            if (
                Ns_gp == self.options.get("stablegpsamples")
                and self.optim_state.get("stop_sampling") == 0
            ):
                self.optim_state["stop_sampling"] = self.optim_state.get("N")

            ## Optimize variational parameters
            timer.start_timer("variationalFit")

            if not self.vp.optimize_mu:
                # Variational components fixed to training inputs
                self.vp.mu = gp.X.T
                Knew = self.vp.mu.shape[1]
            else:
                # Update number of variational mixture components
                Knew = update_K(
                    self.optim_state, self.iteration_history, self.options
                )

            # Decide number of fast/slow optimizations
            N_fastopts = math.ceil(self.options.eval("nselbo", {"K": self.K}))

            if self.optim_state.get("recompute_var_post") or (
                self.options.get("alwaysrefitvarpost")
            ):
                # Full optimizations
                N_slowopts = self.options.get("elbostarts")
                self.optim_state["recompute_var_post"] = False
            else:
                # Only incremental change from previous iteration
                N_fastopts = math.ceil(
                    N_fastopts * self.options.get("nselboincr")
                )
                N_slowopts = 1
            # Run optimization of variational parameters
            self.vp, varss, pruned = optimize_vp(
                self.options,
                self.optim_state,
                self.vp,
                gp,
                N_fastopts,
                N_slowopts,
                Knew,
            )

            self.optim_state["vpK"] = self.vp.K
            # Save current entropy
            self.optim_state["H"] = self.vp.stats["entropy"]

            # Get real variational posterior (might differ from training posterior)
            # vp_real = vp.vptrain2real(0, self.options)
            vp_real = self.vp
            elbo = vp_real.stats["elbo"]
            elbo_sd = vp_real.stats["elbo_sd"]

            timer.stop_timer("variationalFit")

            # Finalize iteration

            timer.start_timer("finalize")

            # Compute symmetrized KL-divergence between old and new posteriors
            Nkl = 1e5

            sKL = max(
                0,
                0.5
                * np.sum(
                    self.vp.kldiv(
                        vp2=vp_old,
                        N=Nkl,
                        gaussflag=self.options.get("klgauss"),
                    )
                ),
            )

            # Evaluate max LCB of GP prediction on all training inputs
            fmu, fs2 = gp.predict(gp.X, gp.y, gp.s2, add_noise=False)
            self.optim_state["lcbmax"] = np.max(
                fmu - self.options.get("elcboimproweight") * np.sqrt(fs2)
            )

            # Compare variational posterior's moments with ground truth
            if (
                self.options.get("truemean")
                and self.options.get("truecov")
                and np.all(np.isfinite(self.options.get("truemean")))
                and np.all(np.isfinite(self.options.get("truecov")))
            ):
                mubar_orig, sigma_orig = vp_real.moments(1e6, True, True)

                kl = kldiv_mvn(
                    mubar_orig,
                    sigma_orig,
                    self.options.get("truemean"),
                    self.options.get("truecov"),
                )
                sKL_true = 0.5 * np.sum(kl)
            else:
                sKL_true = None

            # Record moments in transformed space
            mubar, sigma = self.vp.moments(origflag=False, covflag=True)
            if len(self.optim_state.get("run_mean")) == 0 or len(
                self.optim_state.get("run_cov") == 0
            ):
                self.optim_state["run_mean"] = mubar.reshape(1, -1)
                self.optim_state["run_cov"] = sigma
                self.optim_state["last_run_avg"] = self.optim_state.get("N")
            else:
                Nnew = self.optim_state.get("N") - self.optim_state.get(
                    "last_run_avg"
                )
                wRun = self.options.get("momentsrunweight") ** Nnew
                self.optim_state["run_mean"] = wRun * self.optim_state.get(
                    "run_mean"
                ) + (1 - wRun) * mubar.reshape(1, -1)
                self.optim_state["run_cov"] = (
                    wRun * self.optim_state.get("run_cov") + (1 - wRun) * sigma
                )
                self.optim_state["last_run_avg"] = self.optim_state.get("N")

            timer.stop_timer("finalize")
            # timer.totalruntime = NaN;   # Update at the end of iteration
            # timer

            iteration_values = {
                "iter": iteration,
                "optim_state": self.optim_state,
                "vp": self.vp,
                "elbo": elbo,
                "elbo_sd": elbo_sd,
                "varss": varss,
                "sKL": sKL,
                "sKL_true": sKL_true,
                "gp": gp,
                "gp_hyp_full": gp.get_hyperparameters(as_array=True),
                "Ns_gp": Ns_gp,
                "pruned": pruned,
                "timer": timer,
                "func_count": self.function_logger.func_count,
                "lcbmax": self.optim_state["lcbmax"],
<<<<<<< HEAD
=======
                "n_eff": self.optim_state["n_eff"],
>>>>>>> c477a7ba
            }

            # Record all useful stats
            self.iteration_history.record_iteration(
                iteration_values, iteration,
            )

            # Check warmup
            if (
                self.optim_state.get("iter") > 1
                and self.optim_state.get("stop_gp_sampling") == 0
                and not self.optim_state.get("warmup")
            ):
                if self._is_gp_sampling_finished():
                    self.optim_state[
                        "stop_gp_sampling"
                    ] = self.optim_state.get("N")

            # Check termination conditions
            (
                is_finished,
                termination_message,
                success_flag,
            ) = self._check_termination_conditions()

            # Save stability
            self.vp.stats["stable"] = self.iteration_history["stable"][
                iteration
            ]

            # Check if we are still warming-up
            if self.optim_state.get("warmup") and iteration > 0:
                if self.options.get("recomputelcbmax"):
                    self.optim_state["lcbmax_vec"] = self._recompute_lcbmax().T
                trim_flag = self._check_warmup_end_conditions()
                if trim_flag:
                    self._setup_vbmc_after_warmup()
                    # Re-update GP after trimming
                    gp = reupdate_gp(self.function_logger, gp)
                if not self.optim_state.get("warmup"):
                    self.vp.optimize_mu = self.options.get("variablemeans")
                    self.vp.optimize_weights = self.options.get(
                        "variableweights"
                    )

                    # Switch to main algorithm options
                    # options = options_main
                    # Reset GP hyperparameter covariance
                    # hypstruct.runcov = []
<<<<<<< HEAD
                    hyp_dict["runcov"] = None
                    # Reset VP repository
                    self.optim_state["vp_repo"] = []
=======
                    # Reset VP repository (not used in python)
>>>>>>> c477a7ba
                    # Re-get acq info
                    # self.optim_state['acqInfo'] = getAcqInfo(
                    #    options.SearchAcqFcn
                    # )
            # Needs to be below the above block since warmup value can change
            # in _check_warmup_end_conditions
            self.iteration_history.record(
                "warmup", self.optim_state.get("warmup"), iteration
            )

            # Check and update fitness shaping / output warping threshold
            if (
                self.optim_state.get("outwarp_delta") != []
                and self.optim_state.get("R") is not None
                and (
                    self.optim_state.get("R")
                    < self.options.get("warptolreliability")
                )
            ):
                Xrnd, _ = self.vp.sample(N=int(2e4), origflag=False)
                ymu, _ = gp.predict(Xrnd, add_noise=True)
                ydelta = max(
                    [0, self.function_logger.ymax - np.quantile(ymu, 1e-3)]
                )
                if (
                    ydelta
                    > self.optim_state.get("outwarp_delta")
                    * self.options.get("outwarpthreshtol")
                    and self.optim_state.get("R") is not None
                    and self.optim_state.get("R") < 1
                ):
                    self.optim_state["outwarp_delta"] = self.optim_state.get(
                        "outwarp_delta"
                    ) * self.options.get("outwarpthreshmult")

            # Write iteration output
            # Stopped GP sampling this iteration?
            if (
                Ns_gp == self.options["stablegpsamples"]
                and self.iteration_history["Ns_gp"][max(0, iteration - 1)]
                > self.options["stablegpsamples"]
            ):
                if Ns_gp == 0:
                    self.logging_action.append("switch to GP opt")
                else:
                    self.logging_action.append("stable GP sampling")

            if self.optim_state["cache_active"]:
                self.logger.info(
                    display_format.format(
                        iteration,
                        self.function_logger.func_count,
                        self.function_logger.cache_count,
                        elbo,
                        elbo_sd,
                        sKL,
                        self.vp.K,
                        self.optim_state["R"],
                        "".join(self.logging_action),
                    )
                )

            else:
                if (
                    self.optim_state["uncertainty_handling_level"] > 0
                    and self.options.get("maxrepeatedobservations") > 0
                ):
                    self.logger.info(
                        display_format.format(
                            iteration,
                            self.function_logger.func_count,
                            self.optim_state["N"],
                            elbo,
                            elbo_sd,
                            sKL,
                            self.vp.K,
                            self.optim_state["R"],
                            "".join(self.logging_action),
                        )
                    )
                else:
                    self.logger.info(
                        display_format.format(
                            iteration,
                            self.function_logger.func_count,
                            elbo,
                            elbo_sd,
                            sKL,
                            self.vp.K,
                            self.optim_state["R"],
                            "".join(self.logging_action),
                        )
                    )

        # Pick "best" variational solution to return
        self.vp, elbo, elbo_sd, idx_best = self.determine_best_vp()

        # Last variational optimization with large number of components
        self.vp, elbo, elbo_sd, changed_flag = self.finalboost(
            self.vp, self.iteration_history["gp"][idx_best]
        )

<<<<<<< HEAD
=======
        if changed_flag:
            # Recompute symmetrized KL-divergence
            sKL = max(
                0,
                0.5
                * np.sum(
                    self.vp.kldiv(
                        vp2=vp_old,
                        N=Nkl,
                        gaussflag=self.options.get("klgauss"),
                    )
                ),
            )

            if (
                self.optim_state["uncertainty_handling_level"] > 0
                and self.options.get("maxrepeatedobservations") > 0
            ):
                self.logger.info(
                    display_format.format(
                        np.Inf,
                        self.function_logger.func_count,
                        self.optim_state["N"],
                        elbo,
                        elbo_sd,
                        sKL,
                        self.vp.K,
                        self.iteration_history.get("rindex")[idx_best],
                        "finalize",
                    )
                )
            else:
                self.logger.info(
                    display_format.format(
                        np.Inf,
                        self.function_logger.func_count,
                        elbo,
                        elbo_sd,
                        sKL,
                        self.vp.K,
                        self.iteration_history.get("rindex")[idx_best],
                        "finalize",
                    )
                )
        # Set exit_flag based on stability (check other things in the future)
        if not success_flag:
            if self.vp.stats["stable"]:
                success_flag = True
        else:
            if not self.vp.stats["stable"]:
                success_flag = False

        # Print final message
        self.logger.warning(termination_message)
        self.logger.warning(
            "Estimated ELBO: {:.3f} +/-{:.3f}.".format(elbo, elbo_sd)
        )
        if not success_flag:
            self.logger.warning(
                "Caution: Returned variational solution may have"
                + " not converged."
            )

        result_dict = self._create_result_dict(idx_best, termination_message)

>>>>>>> c477a7ba
        return (
            copy.deepcopy(self.vp),
            self.vp.stats["elbo"],
            self.vp.stats["elbo_sd"],
<<<<<<< HEAD
=======
            success_flag,
            result_dict,
>>>>>>> c477a7ba
        )

    # Loop termination:

    def _check_warmup_end_conditions(self):
        """
        Private method to check the warmup end conditions.
        """
        iteration = self.optim_state.get("iter")
        exit_flag = 0

        # First requirement for stopping, no constant improvement of metric
        stable_count_flag = False
        stop_warmup_thresh = self.options.get(
            "stopwarmupthresh"
        ) * self.options.get("funevalsperiter")
        tol_stable_warmup_iters = math.ceil(
            self.options.get("tolstablewarmup")
            / self.options.get("funevalsperiter")
        )

        # MATLAB has +1 on the right side due to different indexing.
        if iteration > tol_stable_warmup_iters:
            # Vector of ELCBO (ignore first two iterations, ELCBO is unreliable)
            elcbo_vec = self.iteration_history.get("elbo") - self.options.get(
                "elcboimproweight"
            ) * self.iteration_history.get("elbo_sd")
            # Here and below the max is one higher in MATLAB.
            max_now = np.amax(
                elcbo_vec[max(3, -tol_stable_warmup_iters + 1) :]
            )
            max_before = np.amax(
                elcbo_vec[3 : max(2, -tol_stable_warmup_iters)], initial=0
            )
            stable_count_flag = (max_now - max_before) < stop_warmup_thresh

        # Vector of maximum lower confidence bounds (LCB) of fcn values
        lcbmax_vec = self.iteration_history.get("lcbmax")[: iteration + 1]

        # Second requirement, also no substantial improvement of max fcn value
        # in recent iters (unless already performing BO-like warmup)
        if self.options.get("warmupcheckmax"):
            idx_last = np.full(lcbmax_vec.shape, False)
            recent_past = iteration - int(
                math.ceil(
                    self.options.get("tolstablewarmup")
                    / self.options.get("funevalsperiter")
                )
                + 1
            )
            idx_last[max(1, recent_past) :] = True
            impro_fcn = max(
                0,
                np.amax(lcbmax_vec[idx_last]) - np.amax(lcbmax_vec[~idx_last]),
            )
        else:
            impro_fcn = 0

        no_recent_improvement_flag = impro_fcn < stop_warmup_thresh

        # Alternative criterion for stopping - no improvement over max fcn value
        max_thresh = np.amax(lcbmax_vec) - self.options.get("tolimprovement")
        idx_1st = np.ravel(np.argwhere(lcbmax_vec > max_thresh))[0]
        yy = self.iteration_history.get("func_count")[: iteration + 1]
        pos = yy[idx_1st]
        currentpos = self.function_logger.func_count
        no_longterm_improvement_flag = (currentpos - pos) > self.options.get(
            "warmupnoimprothreshold"
        )

        if len(self.optim_state.get("data_trim_list")) > 0:
            last_data_trim = self.optim_state.get("data_trim_list")[-1]
        else:
            last_data_trim = -1 * np.Inf

        no_recent_trim_flag = (
            self.optim_state.get("N") - last_data_trim
        ) >= 10

        stop_warmup = (
            stable_count_flag
            and no_recent_improvement_flag
            or no_longterm_improvement_flag
        ) and no_recent_trim_flag

        return stop_warmup

    def _setup_vbmc_after_warmup(self):
        """
        Private method to setup multiple vbmc settings after a the warmup has
        been determined to be ended. The method whether the warmup ending was
        a false alarm and then only prunes.
        """
        iteration = self.optim_state.get("iter")
        if (
            self.iteration_history.get("rindex")[iteration]
            < self.options.get("stopwarmupreliability")
            or len(self.optim_state.get("data_trim_list")) >= 1
        ):
            self.optim_state["warmup"] = False
            self.logging_action.append("end warm-up")
            threshold = self.options.get("warmupkeepthreshold") * (
                len(self.optim_state.get("data_trim_list")) + 1
            )
            self.optim_state["last_warmup"] = iteration

        else:
            # This may be a false alarm; prune and continue
            if self.options.get("warmupkeepthresholdfalsealarm") is None:
                warmup_keep_threshold_false_alarm = self.options.get(
                    "warmupkeepthreshold"
                )
            else:
                warmup_keep_threshold_false_alarm = self.options.get(
                    "warmupkeepthresholdfalsealarm"
                )

            threshold = warmup_keep_threshold_false_alarm * (
                len(self.optim_state.get("data_trim_list")) + 1
            )

            self.optim_state["data_trim_list"] = np.append(
                self.optim_state.get("data_trim_list"),
                [self.optim_state.get("N")],
            )

            self.logging_action.append("trim data")

        # Remove warm-up points from training set unless close to max
        ymax = max(self.function_logger.y_orig[: self.function_logger.Xn + 1])
        n_keep_min = self.D + 1
        idx_keep = (ymax - self.function_logger.y_orig) < threshold
        if np.sum(idx_keep) < n_keep_min:
            y_temp = np.copy(self.function_logger.y_orig)
            y_temp[~np.isfinite(y_temp)] = -np.Inf
            order = np.argsort(y_temp * -1, axis=0)
            idx_keep[
                order[: min(n_keep_min, self.function_logger.Xn) + 1]
            ] = True
        # Note that using idx_keep[:, 0] is necessary since X_flag
        # is a 1D array and idx_keep a 2D array.
        self.function_logger.X_flag = np.logical_and(
            idx_keep[:, 0], self.function_logger.X_flag
        )

        # Skip adaptive sampling for next iteration
        self.optim_state["skipactivesampling"] = self.options.get(
            "skipactivesamplingafterwarmup"
        )

        # Fully recompute variational posterior
        self.optim_state["recompute_var_post"] = True

    def _check_termination_conditions(self):
        """
        Private method to determine the status of termination conditions.

        It also saves the reliability index, ELCBO improvement and stableflag
        to the iteration_history object.
        """
        is_finished_flag = False
        termination_message = ""
        success_flag = True
        output_dict = dict()

        # Maximum number of new function evaluations
        if self.function_logger.func_count >= self.options.get("maxfunevals"):
<<<<<<< HEAD
            isFinished_flag = True
            # msg "Inference terminated
=======
            is_finished_flag = True
            termination_message = (
                "Inference terminated: reached maximum number"
                + "of function evaluations options.maxfunevals."
            )
>>>>>>> c477a7ba

        # Maximum number of iterations
        iteration = self.optim_state.get("iter")
        if iteration + 1 >= self.options.get("maxiter"):
            is_finished_flag = True
            termination_message = (
                "Inference terminated: reached maximum number"
                + "of iterations options.maxiter."
            )

        # Quicker stability check for entropy switching
        if self.optim_state.get("entropy_switch"):
            tol_stable_iters = self.options.get("tolstableentropyiters")
        else:
            tol_stable_iters = int(
                math.ceil(
                    self.options.get("tolstablecount")
                    / self.options.get("funevalsperiter")
                )
            )

        rindex, ELCBO_improvement = self._compute_reliability_index(
            tol_stable_iters
        )

        # Store reliability index
        self.iteration_history.record("rindex", rindex, iteration)
        self.iteration_history.record(
            "elcbo_impro", ELCBO_improvement, iteration
        )
        self.optim_state["R"] = rindex

        # Check stability termination condition
        stableflag = False
        if (
            iteration + 1 >= tol_stable_iters
            and rindex < 1
            and ELCBO_improvement < self.options.get("tolimprovement")
        ):
            # Count how many good iters in the recent past (excluding current)
            stable_count = np.sum(
                self.iteration_history.get("rindex")[
                    iteration - tol_stable_iters + 1 : iteration
                ]
                < 1
            )
            # Iteration is stable if almost all recent iterations are stable
            if (
                stable_count
                >= tol_stable_iters
                - np.floor(
                    tol_stable_iters * self.options.get("tolstableexcptfrac")
                )
                - 1
            ):
                if self.optim_state.get("entropy_switch"):
                    # If stable but entropy switch is On,
                    # turn it off and continue
                    self.optim_state["entropy_switch"] = False
                    self.logging_action.append("entropy switch")
                else:
                    is_finished_flag = True
                    stableflag = True
                    success_flag = False
                    self.logging_action.append("stable")
                    termination_message = (
                        "Inference terminated: variational "
                        + "solution stable for options.tolstablecount"
                        + "fcn evaluations."
                    )

        # Store stability flag
        self.iteration_history.record("stable", stableflag, iteration)

        # Prevent early termination
        if self.function_logger.func_count < self.options.get(
            "minfunevals"
        ) or iteration < self.options.get("miniter"):
            is_finished_flag = False

        return (
            is_finished_flag,
            termination_message,
            success_flag,
        )

    def _compute_reliability_index(self, tol_stable_iters):
        """
        Private function to compute the reliability index.
        """
        iteration_idx = self.optim_state.get("iter")
        # Was < 3 in MATLAB due to different indexing.
        if self.optim_state.get("iter") < 2:
            rindex = np.Inf
            ELCBO_improvement = np.NaN
            return rindex, ELCBO_improvement

        sn = np.sqrt(self.optim_state.get("sn2hpd"))
        tol_sn = np.sqrt(sn / self.options.get("tolsd")) * self.options.get(
            "tolsd"
        )
        tol_sd = min(
            max(self.options.get("tolsd"), tol_sn),
            self.options.get("tolsd") * 10,
        )

        rindex_vec = np.full((3), np.NaN)
        rindex_vec[0] = (
            np.abs(
                self.iteration_history.get("elbo")[iteration_idx]
                - self.iteration_history.get("elbo")[iteration_idx - 1]
            )
            / tol_sd
        )
        rindex_vec[1] = (
            self.iteration_history.get("elbo_sd")[iteration_idx] / tol_sd
        )
        rindex_vec[2] = self.iteration_history.get("sKL")[
            iteration_idx
        ] / self.options.get("tolskl")

        # Compute average ELCBO improvement per fcn eval in the past few iters
        # TODO: off by one error
        idx0 = int(
            max(
                0,
                self.optim_state.get("iter")
                - math.ceil(0.5 * tol_stable_iters),
            )
        )
        # Remember than upper end of range is exclusive in Python, so +1 is
        # needed.
        xx = self.iteration_history.get("func_count")[idx0 : iteration_idx + 1]
        yy = (
            self.iteration_history.get("elbo")[idx0 : iteration_idx + 1]
            - self.options.get("elcboimproweight")
            * self.iteration_history.get("elbo_sd")[idx0 : iteration_idx + 1]
        )
        # need to casts here to get things to run
        ELCBO_improvement = np.polyfit(
            list(map(float, xx)), list(map(float, yy)), 1
        )[0]
        return np.mean(rindex_vec), ELCBO_improvement

    def _is_gp_sampling_finished(self):
        """
        Private function to check if the MCMC sampling of the Gaussian Process
        is finished.
        """
        finished_flag = False
        # Stop sampling after sample variance has stabilized below ToL
        iteration = self.optim_state.get("iter")

        w1 = np.zeros((iteration + 1))
        w1[iteration] = 1
        w2 = np.exp(
            -(
                self.iteration_history.get("N")[-1]
                - self.iteration_history.get("N") / 10
            )
        )
        w2 = w2 / np.sum(w2)
        w = 0.5 * w1 + 0.5 * w2
        if np.sum(
            w * self.iteration_history.get("gp_sample_var")
        ) < self.options.get("tolgpvarmcmc"):
            finished_flag = True

        return finished_flag

    def _recompute_lcbmax(self):
        """
        RECOMPUTE_LCBMAX Recompute moving LCB maximum based on current GP.
        """
        return np.array([])

    # Finalizing:

    def finalboost(self, vp: VariationalPosterior, gp: gpr.GP):
        """
        Perform a final boost of variational components.

        Parameters
        ----------
        vp : VariationalPosterior
            The VariationalPosterior that should be boosted.
        gp : GaussianProcess
            The corresponding GaussianProcess of the VariationalPosterior.

        Returns
        -------
        vp : VariationalPosterior
            The VariationalPosterior resulting from the final boost.
        elbo : VariationalPosterior
            The ELBO of the VariationalPosterior resulting from the final boost.
        elbo_sd : VariationalPosterior
            The ELBO_SD of the VariationalPosterior resulting from the
            final boost.
        changed_flag : bool
           Indicates if the final boost has taken place or not.
        """

        changed_flag = False

        K_new = max(self.vp.K, self.options.get("minfinalcomponents"))

        # Current entropy samples during variational optimization
        n_sent = self.options.eval("nsent", {"K": K_new})
        n_sent_fast = self.options.eval("nsentfast", {"K": K_new})
        n_sent_fine = self.options.eval("nsentfine", {"K": K_new})

        # Entropy samples for final boost
        if self.options.get("nsentboost") == []:
            n_sent_boost = n_sent
        else:
            n_sent_boost = self.options.eval("nsentboost", {"K": K_new})

        if self.options.get("nsentfastboost") == []:
            n_sent_fast_boost = n_sent_fast
        else:
            n_sent_fast_boost = self.options.eval(
                "nsentfastboost", {"K": K_new}
            )

        if self.options.get("nsentfineboost") == []:
            n_sent_fine_boost = n_sent_fine
        else:
            n_sent_fine_boost = self.options.eval(
                "nsentfineboost", {"K": K_new}
            )

        # Perform final boost?

        do_boost = (
            self.vp.K < self.options.get("minfinalcomponents")
            or n_sent != n_sent_boost
            or n_sent_fine != n_sent_fine_boost
        )

        if do_boost:
            # Last variational optimization with large number of components
            n_fast_opts = math.ceil(self.options.eval("nselbo", {"K": K_new}))

            n_fast_opts = int(
                math.ceil(n_fast_opts * self.options.get("nselboincr"))
            )
            n_slow_opts = 1

            self.options["tolweight"] = 0  # No pruning of components

            # End warmup
            self.optim_state["warmup"] = False
            self.vp.optimize_mu = self.options.get("variablemeans")
            self.vp.optimize_weights = self.options.get("variableweights")

            self.options["nsent"] = n_sent_boost
            self.options["nsentfast"] = n_sent_fast_boost
            self.options["nsentfine"] = n_sent_fine_boost
            self.options["maxiterstochastic"] = np.Inf
            self.optim_state["entropy_alpha"] = 0

<<<<<<< HEAD
            # stable_flag = vp.stats["stable"]
=======
            stable_flag = np.copy(vp.stats["stable"])
>>>>>>> c477a7ba
            vp, varss, pruned = optimize_vp(
                self.options,
                self.optim_state,
                vp,
                gp,
                n_fast_opts,
                n_slow_opts,
                K_new,
            )
<<<<<<< HEAD
            # vp.stats["stable"] = stable_flag
=======
            vp.stats["stable"] = stable_flag
>>>>>>> c477a7ba
            changed_flag = True
        else:
            vp = self.vp

        elbo = vp.stats["elbo"]
        elbo_sd = vp.stats["elbo_sd"]
        return vp, elbo, elbo_sd, changed_flag

    def determine_best_vp(
        self,
        max_idx: int = None,
        safe_sd: float = 5,
        frac_back: float = 0.25,
        rank_criterion_flag: bool = False,
    ):
        """
        Return the best VariationalPosterior found during the optimization of
        VBMC as well as its ELBO, ELBO_SD and the index of the iteration.

        Parameters
        ----------
        max_idx : int, optional
            Check up to this iteration, by default None which means last iter.
        safe_sd : float, optional
            Penalization for uncertainty, by default 5.
        frac_back : float, optional
            If no past stable iteration, go back up to this fraction of
            iterations, by default 0.25.
        rank_criterion_flag : bool, optional
            If True use new ranking criterion method to pick best solution.
            It finds a solution that combines ELCBO, stability, and recency,
            by default False.

        Returns
        -------
        vp : VariationalPosterior
            The VariationalPosterior found during the optimization of VBMC.
        elbo : VariationalPosterior
            The ELBO of the iteration with the best VariationalPosterior.
        elbo_sd : VariationalPosterior
            The ELBO_SD of the iteration with the best VariationalPosterior.
        idx_best : int
            The index of the iteration with the best VariationalPosterior.
        """

        # Check up to this iteration (default, last)
        if max_idx is None:
            max_idx = self.iteration_history.get("iter")[-1]

        if self.iteration_history.get("stable")[max_idx]:
            # If the current iteration is stable, return it
            idx_best = max_idx

        else:
            # Otherwise, find best solution according to various criteria

            if rank_criterion_flag:
                # Find solution that combines ELCBO, stability, and recency

                rank = np.zeros((max_idx + 1, 4))
                # Rank by position
                rank[:, 0] = np.arange(1, max_idx + 2)[::-1]

                # Rank by ELCBO
                lnZ_iter = self.iteration_history.get("elbo")[: max_idx + 1]
                lnZsd_iter = self.iteration_history.get("elbo_sd")[
                    : max_idx + 1
                ]
                elcbo = lnZ_iter - safe_sd * lnZsd_iter
                order = elcbo.argsort()[::-1]
                rank[order, 1] = np.arange(1, max_idx + 2)

                # Rank by reliability index
                order = self.iteration_history.get("rindex")[
                    : max_idx + 1
                ].argsort()
                rank[order, 2] = np.arange(1, max_idx + 2)

                # Rank penalty to all non-stable iterations
                rank[:, 3] = max_idx
                rank[
                    self.iteration_history.get("stable")[: max_idx + 1], 3
                ] = 1

                idx_best = np.argmin(np.sum(rank, 1))

            else:
                # Find recent solution with best ELCBO
                laststable = np.argwhere(
                    self.iteration_history.get("stable")[: max_idx + 1] == True
                )

                if len(laststable) == 0:
                    # Go some iterations back if no previous stable iteration
                    idx_start = max(
                        0, int(math.ceil(max_idx - max_idx * frac_back))
                    )
                else:
                    idx_start = np.ravel(laststable)[-1]

                lnZ_iter = self.iteration_history.get("elbo")[
                    idx_start : max_idx + 1
                ]
                lnZsd_iter = self.iteration_history.get("elbo_sd")[
                    idx_start : max_idx + 1
                ]
                elcbo = lnZ_iter - safe_sd * lnZsd_iter
                idx_best = idx_start + np.argmax(elcbo)

        # Return best variational posterior, its ELBO and SD
        vp = self.iteration_history.get("vp")[idx_best]
        elbo = self.iteration_history.get("elbo")[idx_best]
        elbo_sd = self.iteration_history.get("elbo_sd")[idx_best]
        vp.stats["stable"] = self.iteration_history.get("stable")[idx_best]
        return vp, elbo, elbo_sd, idx_best

    def _create_result_dict(self, idx_best: int, termination_message: str):
        """
        Private method to create the result dict.
        """
        output = dict()
        output["function"] = str(self.function_logger.fun)
        if np.all(np.isinf(self.optim_state["lb"])) and np.all(
            np.isinf(self.optim_state["ub"])
        ):
            output["problemtype"] = "unconstrained"
        else:
            output["problemtype"] = "boundconstraints"

        output["iterations"] = self.optim_state["iter"]
        output["funccount"] = self.function_logger.func_count
        output["bestiter"] = idx_best
        output["trainsetsize"] = self.iteration_history["n_eff"][idx_best]
        output["components"] = self.vp.K
        output["rindex"] = self.iteration_history["rindex"][idx_best]
        if self.iteration_history["stable"][idx_best]:
            output["convergencestatus"] = "probable"
        else:
            output["convergencestatus"] = "no"

        output["overhead"] = np.NaN
        output["rngstate"] = "rng"
        output["algorithm"] = "Variational Bayesian Monte Carlo"
        output["version"] = "0.0.1"
        output["message"] = termination_message

        output["elbo"] = self.vp.stats["elbo"]
        output["elbo_sd"] = self.vp.stats["elbo_sd"]

        return output<|MERGE_RESOLUTION|>--- conflicted
+++ resolved
@@ -102,8 +102,7 @@
             pyvbmc_path + "/option_configs/advanced_vbmc_options.ini"
         )
         self.options.load_options_file(
-            advanced_path,
-            evaluation_parameters={"D": self.D},
+            advanced_path, evaluation_parameters={"D": self.D},
         )
 
         self.options.validate_option_names([basic_path, advanced_path])
@@ -147,26 +146,6 @@
             plausible_upper_bounds,
         )
 
-<<<<<<< HEAD
-        # load basic and advanced options and validate the names
-        basic_path = "./pyvbmc/vbmc/option_configs/basic_vbmc_options.ini"
-        self.options = Options(
-            basic_path,
-            evaluation_parameters={"D": self.D},
-            user_options=user_options,
-        )
-
-        advanced_path = (
-            "./pyvbmc/vbmc/option_configs/advanced_vbmc_options.ini"
-        )
-        self.options.load_options_file(
-            advanced_path, evaluation_parameters={"D": self.D},
-        )
-
-        self.options.validate_option_names([basic_path, advanced_path])
-
-=======
->>>>>>> c477a7ba
         self.K = self.options.get("kwarmup")
 
         # starting point
@@ -725,10 +704,7 @@
         timer = Timer()
         gp = None
         hyp_dict = {}
-<<<<<<< HEAD
-=======
         success_flag = True
->>>>>>> c477a7ba
 
         # Flag for turning on a dummy implementation of active
         # uncertainty sampling.
@@ -1041,10 +1017,7 @@
                 "timer": timer,
                 "func_count": self.function_logger.func_count,
                 "lcbmax": self.optim_state["lcbmax"],
-<<<<<<< HEAD
-=======
                 "n_eff": self.optim_state["n_eff"],
->>>>>>> c477a7ba
             }
 
             # Record all useful stats
@@ -1094,13 +1067,10 @@
                     # options = options_main
                     # Reset GP hyperparameter covariance
                     # hypstruct.runcov = []
-<<<<<<< HEAD
                     hyp_dict["runcov"] = None
-                    # Reset VP repository
+                    # Reset VP repository (not used in python)
                     self.optim_state["vp_repo"] = []
-=======
-                    # Reset VP repository (not used in python)
->>>>>>> c477a7ba
+
                     # Re-get acq info
                     # self.optim_state['acqInfo'] = getAcqInfo(
                     #    options.SearchAcqFcn
@@ -1203,8 +1173,6 @@
             self.vp, self.iteration_history["gp"][idx_best]
         )
 
-<<<<<<< HEAD
-=======
         if changed_flag:
             # Recompute symmetrized KL-divergence
             sKL = max(
@@ -1270,16 +1238,12 @@
 
         result_dict = self._create_result_dict(idx_best, termination_message)
 
->>>>>>> c477a7ba
         return (
             copy.deepcopy(self.vp),
             self.vp.stats["elbo"],
             self.vp.stats["elbo_sd"],
-<<<<<<< HEAD
-=======
             success_flag,
             result_dict,
->>>>>>> c477a7ba
         )
 
     # Loop termination:
@@ -1447,16 +1411,11 @@
 
         # Maximum number of new function evaluations
         if self.function_logger.func_count >= self.options.get("maxfunevals"):
-<<<<<<< HEAD
-            isFinished_flag = True
-            # msg "Inference terminated
-=======
             is_finished_flag = True
             termination_message = (
                 "Inference terminated: reached maximum number"
                 + "of function evaluations options.maxfunevals."
             )
->>>>>>> c477a7ba
 
         # Maximum number of iterations
         iteration = self.optim_state.get("iter")
@@ -1718,11 +1677,7 @@
             self.options["maxiterstochastic"] = np.Inf
             self.optim_state["entropy_alpha"] = 0
 
-<<<<<<< HEAD
-            # stable_flag = vp.stats["stable"]
-=======
             stable_flag = np.copy(vp.stats["stable"])
->>>>>>> c477a7ba
             vp, varss, pruned = optimize_vp(
                 self.options,
                 self.optim_state,
@@ -1732,11 +1687,7 @@
                 n_slow_opts,
                 K_new,
             )
-<<<<<<< HEAD
-            # vp.stats["stable"] = stable_flag
-=======
             vp.stats["stable"] = stable_flag
->>>>>>> c477a7ba
             changed_flag = True
         else:
             vp = self.vp
