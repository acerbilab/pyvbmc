--- conflicted
+++ resolved
@@ -1111,7 +1111,6 @@
             self.vp, self.iteration_history["gp"][idx_best]
         )
 
-<<<<<<< HEAD
         if changed_flag:
             # Recompute symmetrized KL-divergence
             sKL = max(
@@ -1163,8 +1162,6 @@
             "Estimated ELBO: {:.3f} +/-{:.3f}.".format(elbo, elbo_sd)
         )
 
-=======
->>>>>>> abf5c3ec
         return (
             copy.deepcopy(self.vp),
             self.vp.stats["elbo"],
@@ -1577,11 +1574,7 @@
             self.options["maxiterstochastic"] = np.Inf
             self.optim_state["entropy_alpha"] = 0
 
-<<<<<<< HEAD
             stable_flag = np.copy(vp.stats["stable"])
-=======
-            # stable_flag = vp.stats["stable"]
->>>>>>> abf5c3ec
             vp, varss, pruned = optimize_vp(
                 self.options,
                 self.optim_state,
@@ -1591,11 +1584,7 @@
                 n_slow_opts,
                 K_new,
             )
-<<<<<<< HEAD
             vp.stats["stable"] = stable_flag
-=======
-            # vp.stats["stable"] = stable_flag
->>>>>>> abf5c3ec
             changed_flag = True
         else:
             vp = self.vp
