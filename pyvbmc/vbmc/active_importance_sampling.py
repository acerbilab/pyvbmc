import copy
import sys
from math import ceil

import gpyreg as gpr
import numpy as np
from scipy.linalg.basic import solve_triangular


def active_importance_sampling(vp, gp, acq_fcn, options):
    """
    Set up importance sampling acquisition functions (viqr/imiqr).

    This function samples from the base importance sampling (IS) density in
    three steps:
    1) Use importance sampling-resampling (ISR) to sample from the
    base IS density based on a proposal distribuion which is a mixture of
    a smoothed variational posterior and on box-uniform mixture centered
    around the current training points
    2) Optionally use MCMC initialized with the ISR samples to sample from
    the base IS density
    3) Compute IS statistics and book-keeping

    Parameters
    ----------
    gp : gpr.GP
        The GP surrogate.
    vp : VariationalPosterior
        The variational posterior.
    acq_fcn : AbstractAcqFcn
        The acquisition function callable.
    options : Options
        The VBMC options.

    Returns
    -------
    active_is : dict
        A dictionary of importance sampling values and bookkeeping.
    """
    # Do we simply sample from the variational posterior?
    only_vp_flag = acq_fcn.acq_info.get(
        "variational_importance_sampling", False
    )

    D = gp.X.shape[1]
    Ns_gp = len(gp.posteriors)  # Number of gp hyperparameter samples

    # Input space bounds and typical scales (for MCMC only)
    widths = np.std(gp.X, axis=0, ddof=1)
    max_bnd = 0.5
    diam = np.amax(gp.X, axis=0) - np.amin(gp.X, axis=0)
    LB = np.amin(gp.X, axis=0) - max_bnd * diam
    UB = np.amax(gp.X, axis=0) + max_bnd * diam

    active_is = {}
    active_is["ln_weights"] = None
    active_is["X"] = None
    active_is["f_s2"] = None

    if only_vp_flag:
        # Step 0: Simply sample from variational posterior.

<<<<<<< HEAD
        Na = ceil(
            options.eval(
                "activeimportancesamplingmcmcsamples",
                {"K": vp.K, "n_vars": D, "D": D},
            )
        )
=======
        if type(options["activeimportancesamplingmcmcsamples"]) == str:
            K = vp.K
            n_vars = D
            Na = ceil(
                eval(
                    options["activeimportancesamplingmcmcsamples"], {"vp": vp}
                )
            )
        elif np.isscalar(options["activeimportancesamplingmcmcsamples"]):
            Na = ceil(options["activeimportancesamplingmcmcsamples"])
        else:
            Na = 0
>>>>>>> ce1f0fab

        if not np.isfinite(Na) or not np.isscalar(Na) or Na <= 0:
            raise ValueError(
                "options['activeimportancesamplingmcmcsamples']"
                + "should evaluate to a positive integer."
            )

        Xa, __ = vp.sample(Na, origflag=False)

        f_mu, f_s2 = gp.predict(Xa, separate_samples=True)

        if acq_fcn.acq_info.get("mcmc_importance_sampling"):
            # Compute fractional effective sample size (ESS)
            fESS = fess(vp, f_mu, Xa)

            if fESS < options["activeimportancesamplingfessthresh"]:
                log_p_fun = lambda x: acq_fcn.is_log_full(x, vp=vp, gp=gp)

                # Get MCMC options
                Nmcmc_samples = (
                    Na * options["activeimportancesamplingmcmcthin"]
                )
                thin = 1
                burn_in = 0
                sampler_opts, __, __ = get_mcmc_opts()
                # W = Na  # walkers, not applicable for simple slice sampling.

                # Perform a single MCMC step for all samples.
                # Contrary to MATLAB, we are using simple slice sampling.
                # Better (e.g. ensemble slice) sampling methods could
                # later be implemented.
                sampler = gpr.slice_sample.SliceSampler(
                    log_p_fun, Xa, widths, LB, UB, sampler_opts
                )
                results = sampler.sample(Nmcmc_samples, thin, burn_in)
                Xa = results["samples"]
                # Xa = eis_sample_lite(log_p_fun, Xa, Nmcmc_samples, W, widths,
                # LB, UB, sample_opts)
                Xa = Xa[-Na:, :]
                f_mu, f_s2 = gp.predict(Xa, separate_samples=True)

        ln_y = acq_fcn.is_log_base(Xa, f_mu=f_mu, f_s2=f_s2)

        active_is["f_s2"] = f_s2
        active_is["ln_weights"] = ln_y.T
        active_is["X"] = Xa

    else:
        # Step 1: Importance sampling-resampling

        Nvp_samples = options["activeimportancesamplingvpsamples"]
        Nbox_samples = options["activeimportancesamplingboxsamples"]
        w_vp = Nvp_samples / (Nvp_samples + Nbox_samples)

        rect_delta = 2 * np.std(gp.X, ddof=1, axis=0)

        # Smoothed posterior for importance sampling-resampling
        if Nvp_samples > 0:
            scale_vec = np.array([0.05, 0.2, 1.0])

            vp_is = copy.deepcopy(vp)
            for i in range(len(scale_vec)):
                vp_is.K = vp_is.K + vp.K
                vp_is.w = np.hstack((vp_is.w, vp.w))
                vp_is.mu = np.hstack((vp_is.mu, vp.mu))
                vp_is.sigma = np.hstack(
                    (vp_is.sigma, np.sqrt(vp.sigma**2 + scale_vec[i] ** 2))
                )
            vp_is.w = vp_is.w / np.sum(vp_is.w)

            # Sample from smoothed posterior
            Xa_vp, __ = vp_is.sample(Nvp_samples, origflag=False)
            ln_weights, f_s2a_vp = activesample_proposalpdf(
                Xa_vp, gp, vp_is, w_vp, rect_delta, acq_fcn, vp
            )
            if active_is.get("ln_weights") is None:
                active_is["ln_weights"] = ln_weights.T
            else:
                active_is["ln_weights"] = np.append(
                    active_is["ln_weights"], ln_weights.T, axis=1
                )
            if active_is.get("X") is None:
                active_is["X"] = Xa_vp
            else:
                active_is["X"] = np.append(active_is["X"], Xa_vp, axis=0)
            if active_is.get("f_s2") is None:
                active_is["f_s2"] = f_s2a_vp
            else:
                active_is["f_s2"] = np.append(
                    active_is["f_s2"], f_s2a_vp, axis=0
                )
        else:
            vp_is = None

        # Box-uniform sampling around training inputs
        if Nbox_samples > 0:
            jj = np.random.randint(0, len(gp.X), size=(Nbox_samples,))
            Xa_box = (
                gp.X[jj, :] + (2 * np.random.rand(jj.size, D) - 1) * rect_delta
            )
            ln_weights, f_s2a_box = activesample_proposalpdf(
                Xa_box, gp, vp_is, w_vp, rect_delta, acq_fcn, vp
            )
            if active_is.get("ln_weights") is None:
                active_is["ln_weights"] = ln_weights.T
            else:
                active_is["ln_weights"] = np.append(
                    active_is["ln_weights"], ln_weights.T, axis=1
                )
            if active_is.get("X") is None:
                active_is["X"] = Xa_box
            else:
                active_is["X"] = np.append(active_is["X"], Xa_box, axis=0)
            if active_is.get("f_s2") is None:
                active_is["f_s2"] = f_s2a_box
            else:
                active_is["f_s2"] = np.append(
                    active_is["f_s2"], f_s2a_box, axis=0
                )

        active_is["ln_weights"][
            ~np.isfinite(active_is["ln_weights"])
        ] = -np.inf

        # Step 2 (optional): MCMC sample

        Nmcmc_samples = options["activeimportancesamplingmcmcsamples"]

        if Nmcmc_samples > 0:
            active_is_old = copy.deepcopy(active_is)

            active_is["ln_weights"] = np.zeros((Ns_gp, Nmcmc_samples))
            active_is["X"] = np.zeros((Ns_gp, Nmcmc_samples, D))
            active_is["f_s2"] = np.zeros((Nmcmc_samples, Ns_gp))

            # Consider only one GP sample at a time
            gp1 = copy.deepcopy(gp)
            for s in range(Ns_gp):
                gp1.posteriors = np.array(
                    [gp.posteriors[s]]
                )  # Assign current GP sample

                # quasi-random grid for D <= 2, not implemented
                # See activeimportancesampling_vbmc.m, lines 159 to 165.

                log_p_fun = lambda x: acq_fcn.is_log_full(x, vp=vp, gp=gp1)

                # Get MCMC Options
                thin = options["activeimportancesamplingmcmcthin"]
                burn_in = ceil(thin * Nmcmc_samples / 2)
                sampler_opts, __, __ = get_mcmc_opts(Nmcmc_samples)

                # Walkers = 2 * (D + 1)  # For ensemble slice sampling,
                # not applicable for simple slice sampling.

                # Use importance sampling-resampling
                f_mu, f_s2 = gp1.predict(
                    active_is_old["X"], separate_samples=True
                )
                ln_weights = active_is_old["ln_weights"][s, :].reshape(
                    -1, 1
                ) + acq_fcn.is_log_added(f_mu=f_mu, f_s2=f_s2)
                ln_weights_max = np.amax(ln_weights, axis=1).reshape(-1, 1)
                assert np.all(ln_weights_max != -np.inf)
                weights = np.exp(ln_weights - ln_weights_max).reshape(-1)
                weights = weights / np.sum(weights)
                # x0 = np.zeros((Walkers, D))
                # Select x0 without replacement by weight:
                index = np.random.choice(
                    a=len(weights), p=weights, replace=False
                )
                x0 = active_is_old["X"][index, :]
                x0 = np.maximum(np.minimum(x0, UB), LB)  # Force inside bounds

                # Contrary to MATLAB, we are using simple slice sampling.
                # Better (e.g. ensemble slice) sampling methods could
                # later be implemented.
                sampler = gpr.slice_sample.SliceSampler(
                    log_p_fun, x0, widths, LB, UB, sampler_opts
                )
                results = sampler.sample(Nmcmc_samples, thin, burn_in)
                Xa, log_p = results["samples"], results["f_vals"]
                f_mu, f_s2 = gp1.predict(Xa, separate_samples=True)

                # Fixed log weight for importance sampling
                # (log fixed integrand)
                ln_y = acq_fcn.is_log_base(Xa, f_mu=f_mu, f_s2=f_s2)

                active_is["f_s2"][:, s] = f_s2.reshape(-1)
                active_is["ln_weights"][s, :] = ln_y.T - log_p.T
                active_is["X"][s, :, :] = Xa

    # Step 3: Pre-compute quantities for importance sampling calculations:

    # Pre-compute cross-kernel matrix on importance points
<<<<<<< HEAD
    if active_is["X"].ndim == 3:
        K_Xa_X = np.zeros((Ns_gp, active_is["X"].shape[1], gp.X.shape[0]))
        C_tmp = np.zeros((Ns_gp, gp.X.shape[0], active_is["X"].shape[1]))
    else:
        K_Xa_X = np.zeros((Ns_gp, active_is["X"].shape[0], gp.X.shape[0]))
        C_tmp = np.zeros((Ns_gp, gp.X.shape[0], active_is["X"].shape[0]))

=======
    K_Xa_X = np.zeros((active_is["X"].shape[0], gp.X.shape[0], Ns_gp))
    C_tmp = np.zeros((gp.X.shape[0], active_is["X"].shape[0], Ns_gp))
>>>>>>> ce1f0fab
    for s in range(Ns_gp):
        if active_is["X"].ndim == 3:
            Xa = active_is["X"][s, :, :]
        else:
            Xa = active_is["X"]
        cov_N = gp.covariance.hyperparameter_count(gp.D)
        hyp = gp.posteriors[s].hyp[0:cov_N]  # just covariance hyperparameters
        L = gp.posteriors[s].L
        L_chol = gp.posteriors[s].L_chol
        sn2_eff = 1 / gp.posteriors[s].sW[0] ** 2
        if isinstance(
            gp.covariance, gpr.covariance_functions.SquaredExponential
        ):
            K_Xa_X[s, :, :] = gp.covariance.compute(hyp, Xa, gp.X)
        else:
            raise ValueError(
                "Covariance functions besides"
                + "SquaredExponential are not supported yet."
            )

        if L_chol:
<<<<<<< HEAD
            C_tmp[s] = (
                solve_triangular(
                    L,
                    solve_triangular(
                        L, K_Xa_X[s, :, :].T, trans=True, check_finite=False
=======
            C_tmp[:, :, s] = (
                solve_triangular(
                    L,
                    solve_triangular(
                        L, K_Xa_X[:, :, s].T, trans=True, check_finite=False
>>>>>>> ce1f0fab
                    ),
                    check_finite=False,
                )
                / sn2_eff
            )
        else:
<<<<<<< HEAD
            C_tmp[s, :, :] = L @ K_Xa_X[s, :, :].T
=======
            C_tmp[:, :, s] = L @ K_Xa_X[:, :, s].T
>>>>>>> ce1f0fab
    active_is["K_Xa_X"] = K_Xa_X
    active_is["C_tmp"] = C_tmp

    # Omitted port, integrated mean functions:
    # activeimportancesampling_vbmc.m, lines 257 to 266.

    active_is["ln_weights"] = renormalize_weights(active_is["ln_weights"])
    return active_is


def activesample_proposalpdf(Xa, gp, vp_is, w_vp, rect_delta, acq_fcn, vp):
    r"""Compute importance weights for proposal pdf.

    Parameters
    ----------
    Xa : np.ndarray
        Array of ``N`` importance sampling evaluation points, of shape ``(N, D)``
        where ``D`` is the problem dimension.
    gp : gpyreg.GP
        The GP object.
    vp_is : VariationalPosterior
        The smoothed VP for importance sampling.
    w_vp : float
        The ratio of VP samples: ``n_vp / (n_vp + n_box)``.
    rect_delta : np.ndarray
        The half-widths (in each dimension) of the rectangle used for
        box-uniform sampling.
    acq_fcn : AbstractAcqFcn
        The acquisition function callable.
    vp : VariationalPosterior
        The unsmoothed VP.
    Returns
    -------
    ln_weights : np.ndarray
        The log importance weights, of shape ``(N, Ns_gp)`` where ``Ns_gp`` is the
        number of GP posterior hyperparameter samples.
    f_s2 : np.ndarray
        The predicted GP variance at the importance sampling points, of shape
        ``(N, Ns_gp)`` where ``Ns_gp`` is the number of GP posterior hyperparameter
        samples.
    """
    N, D = gp.X.shape
    Na = Xa.shape[0]

    f_mu, f_s2 = gp.predict(Xa, separate_samples=True)

    Ntot = 1 + N  # Total number of mixture elements

    if w_vp < 1:
        temp_lpdf = np.zeros((Na, Ntot))
    else:
        temp_lpdf = np.zeros((Na, 1))

    # Mixture of variational posteriors
    if w_vp > 0:
        temp_lpdf[:, 0] = vp_is.pdf(
            Xa, origflag=False, logflag=True
        ).T + np.log(w_vp)
    else:
        temp_lpdf[:, 0] = -np.inf

    # Fixed log weight for importance sampling (log fixed integrand)
    ln_y = acq_fcn.is_log_base(Xa, f_mu=f_mu, f_s2=f_s2)

    # Mixture of box-uniforms
    if w_vp < 1:
        VV = np.product(2 * rect_delta)

        for i in range(N):
            mask = np.all(np.abs(Xa[:] - gp.X[i, :]) < rect_delta, axis=1)
            temp_lpdf[mask, i + 1] = np.log((1 - w_vp) / VV / N)
            temp_lpdf[~mask, i + 1] = -np.inf

        m_max = np.amax(temp_lpdf, axis=1)
        assert np.all(m_max != -np.inf)
        l_pdf = np.log(
            np.sum(np.exp(temp_lpdf - m_max.reshape(-1, 1)), axis=1)
        )
        ln_weights = ln_y - (l_pdf + m_max).reshape(-1, 1)
    else:
        ln_weights = ln_y - temp_lpdf

    return ln_weights, f_s2


def get_mcmc_opts(Ns, thin=1, burn_in=None):
    r"""Get standard MCMC options.

    Parameters
    ----------
    Ns : int, optional
        The number of MCMC samples to return, after thinning and burn-in.
    thin : int, optional
        The thinning parameter will omit ``thin-1`` out of ``thin`` values in
        the generated sequence (after burn-in). Default 1.
    burn_in : int, optional
        The burn-in omits the first ``burn_in`` points before returning any
        samples. Default ``thin * Ns / 2``.

    Returns
    -------
    sampler_opts : dict
        The default sampler options: ``"display" : off`` and
        ``diagnostics : False''.
    thin : int
        The selected value for ``thin``.
    burn_in : int
        The selected value for ``burn_in``.
    """
    sampler_opts = {}
    if burn_in is None:
        burn_in = ceil(thin * Ns / 2)
    sampler_opts["display"] = "off"
    sampler_opts["diagnostics"] = False

    return sampler_opts, thin, burn_in


def fess(vp, gp, X=100):
    r"""Compute fractional effective sample size through importance sampling.

    Parameters
    ----------
    vp : VariationalPosterior
        The ``VP`` object for calculating importance sampling weights.
    gp : gpr.GP or np.ndarray, shape(N, Ns_gp)
        The ``GP`` object for calculating the average posterior mean, or an
        ``ndarray`` of separate GP posterior means, over ``Ns_gp``
        hyperparameter samples.
    X : np.ndarray(N, D) or int
        The domain points at which to calculate the VP pdf for importance
        sampling weights, or an integer number of samples to draw from the
        VP for the same purpose.

    Returns
    -------
    fESS : float
        The estimated fractional Effective Samples Size.

    Raises
    ------
    ValueError
        If the number of provided GP means does not match the number of VP
        samples.
    """
    # If a single number is passed, interpret it as the number of samples
    if np.isscalar(X):
        N = X
        X = vp.sample(N, origflag=False)
    else:
        N = X.shape[0]

    # Can pass the GP, or the GP means directly:
    if isinstance(gp, gpr.GP):
        f_bar, __ = gp.predict(X)
        f_bar = f_bar.reshape(-1)
    else:
        f_bar = np.mean(gp, axis=1)

    if f_bar.shape[0] != X.shape[0]:
        raise ValueError("Mismatch between number of samples from VP and GP.")

    # Compute effective sample size (ESS) with importance sampling
    v_ln_pdf = np.maximum(
        vp.pdf(X, origflag=False, logflag=True), np.log(sys.float_info.min)
    ).reshape((N,))
    ln_weights = f_bar - np.atleast_2d(v_ln_pdf)
    weight = np.exp(ln_weights - np.amax(ln_weights))
    weight = weight / np.sum(weight)

    return (1 / np.sum(weight**2)) / N  # Fractional ESS


def renormalize_weights(ln_w):
    M = np.amax(ln_w)
    return ln_w - (M + np.log(np.sum(np.exp(ln_w - M))))<|MERGE_RESOLUTION|>--- conflicted
+++ resolved
@@ -60,27 +60,12 @@
     if only_vp_flag:
         # Step 0: Simply sample from variational posterior.
 
-<<<<<<< HEAD
         Na = ceil(
             options.eval(
                 "activeimportancesamplingmcmcsamples",
                 {"K": vp.K, "n_vars": D, "D": D},
             )
         )
-=======
-        if type(options["activeimportancesamplingmcmcsamples"]) == str:
-            K = vp.K
-            n_vars = D
-            Na = ceil(
-                eval(
-                    options["activeimportancesamplingmcmcsamples"], {"vp": vp}
-                )
-            )
-        elif np.isscalar(options["activeimportancesamplingmcmcsamples"]):
-            Na = ceil(options["activeimportancesamplingmcmcsamples"])
-        else:
-            Na = 0
->>>>>>> ce1f0fab
 
         if not np.isfinite(Na) or not np.isscalar(Na) or Na <= 0:
             raise ValueError(
@@ -276,7 +261,6 @@
     # Step 3: Pre-compute quantities for importance sampling calculations:
 
     # Pre-compute cross-kernel matrix on importance points
-<<<<<<< HEAD
     if active_is["X"].ndim == 3:
         K_Xa_X = np.zeros((Ns_gp, active_is["X"].shape[1], gp.X.shape[0]))
         C_tmp = np.zeros((Ns_gp, gp.X.shape[0], active_is["X"].shape[1]))
@@ -284,10 +268,6 @@
         K_Xa_X = np.zeros((Ns_gp, active_is["X"].shape[0], gp.X.shape[0]))
         C_tmp = np.zeros((Ns_gp, gp.X.shape[0], active_is["X"].shape[0]))
 
-=======
-    K_Xa_X = np.zeros((active_is["X"].shape[0], gp.X.shape[0], Ns_gp))
-    C_tmp = np.zeros((gp.X.shape[0], active_is["X"].shape[0], Ns_gp))
->>>>>>> ce1f0fab
     for s in range(Ns_gp):
         if active_is["X"].ndim == 3:
             Xa = active_is["X"][s, :, :]
@@ -309,30 +289,18 @@
             )
 
         if L_chol:
-<<<<<<< HEAD
-            C_tmp[s] = (
+            C_tmp[s, :, :] = (
                 solve_triangular(
                     L,
                     solve_triangular(
                         L, K_Xa_X[s, :, :].T, trans=True, check_finite=False
-=======
-            C_tmp[:, :, s] = (
-                solve_triangular(
-                    L,
-                    solve_triangular(
-                        L, K_Xa_X[:, :, s].T, trans=True, check_finite=False
->>>>>>> ce1f0fab
                     ),
                     check_finite=False,
                 )
                 / sn2_eff
             )
         else:
-<<<<<<< HEAD
             C_tmp[s, :, :] = L @ K_Xa_X[s, :, :].T
-=======
-            C_tmp[:, :, s] = L @ K_Xa_X[:, :, s].T
->>>>>>> ce1f0fab
     active_is["K_Xa_X"] = K_Xa_X
     active_is["C_tmp"] = C_tmp
 
