import numpy as np
from scipy.special import erfc, erfcinv

from pyvbmc.decorators import handle_0D_1D_input


class ParameterTransformer:
    """
    A class used to enable transforming of variables from unconstrained to
    constrained space and vice versa.

    Parameters
    ----------
    D : int
        The number of dimensions of the spaces.
    lower_bounds : np.ndarray, optional
        The lower_bound (LB) of the space. LB and UB define a set of strict
        lower and upper bounds coordinate vector, by default None.
    upper_bounds : np.ndarray, optional
        The upper_bounds (UB) of the space. LB and UB define a set of strict
        lower and upper bounds coordinate vector, by default None.
    plausible_lower_bounds : np.ndarray, optional
        The plausible_lower_bound (PLB) such that LB < PLB < PUB < UB.
        PLB and PUB represent a "plausible" range, by default None.
    plausible_upper_bounds : np.ndarray, optional
        The plausible_upper_bound (PUB) such that LB < PLB < PUB < UB.
        PLB and PUB represent a "plausible" range, by default None.
    bounded_transform_type : str, optional
        A string indicating the type of transform for bounded variables: one of
        ["logit", ("norminv" || "probit"), "student4"]. Default "logit".
    """

    def __init__(
        self,
        D: int,
        lower_bounds: np.ndarray = None,
        upper_bounds: np.ndarray = None,
        plausible_lower_bounds: np.ndarray = None,
        plausible_upper_bounds: np.ndarray = None,
        scale: np.ndarray = None,
        rotation_matrix: np.ndarray = None,
        transform_type="logit",
    ):
        self.scale = scale
        self.R_mat = rotation_matrix

        # Empty LB and UB are Infs
        if lower_bounds is None:
            lower_bounds = np.ones((1, D)) * -np.inf
        if upper_bounds is None:
            upper_bounds = np.ones((1, D)) * np.inf

        # Empty plausible bounds equal hard bounds
        if plausible_lower_bounds is None:
            plausible_lower_bounds = np.copy(lower_bounds)
        if plausible_upper_bounds is None:
            plausible_upper_bounds = np.copy(upper_bounds)

        # Convert scalar inputs to row vectors (I do not think it is necessary)
        if not (
            np.all(lower_bounds <= plausible_lower_bounds)
            and np.all(plausible_lower_bounds < plausible_upper_bounds)
            and np.all(plausible_upper_bounds <= upper_bounds)
        ):
            raise ValueError(
                """Variable bounds should be LB <= PLB < PUB <= UB
                for all variables."""
            )

        # Transform to log coordinates
        self.lb_orig = lower_bounds
        self.ub_orig = upper_bounds

        # Select and validate the type of transform:
        transform_types = {
            "logit": 3,
            "norminv": 12,
            "probit": 12,
            "student4": 13,
        }
        if type(transform_type) == str:
            try:
                bounded_type = transform_types[transform_type]
            except KeyError:
                raise ValueError(
                    f"Unrecognized bounded transform {transform_type}."
                )
        else:
            if transform_type not in transform_types.values():
                raise ValueError(
                    f"Unrecognized bounded transform {transform_type}."
                )
            bounded_type = transform_type

        # Setup bounded transforms:
        self.bounded_types = [bounded_type]
        self._bounded_transforms = {}
        self._set_bounded_transforms()

        self.type = np.zeros((D))
        for i in range(D):
            if (
                np.isfinite(lower_bounds[:, i])
                and np.isfinite(upper_bounds[:, i])
                and lower_bounds[:, i] < upper_bounds[:, i]
            ):
                self.type[i] = bounded_type

        # Centering (at the end of the transform)
        self.mu = np.zeros(D)
        self.delta = np.ones(D)

        # Get transformed PLB and ULB
        if not (
            np.all(plausible_lower_bounds == self.lb_orig)
            and np.all(plausible_upper_bounds == self.ub_orig)
        ):
            plausible_lower_bounds = self.__call__(plausible_lower_bounds)
            plausible_upper_bounds = self.__call__(plausible_upper_bounds)

            # Center in transformed space
            for i in range(D):
                if np.isfinite(plausible_lower_bounds[:, i]) and np.isfinite(
                    plausible_upper_bounds[:, i]
                ):
                    self.mu[i] = 0.5 * (
                        plausible_lower_bounds[:, i]
                        + plausible_upper_bounds[:, i]
                    )
                    self.delta[i] = (
                        plausible_upper_bounds[:, i]
                        - plausible_lower_bounds[:, i]
                    )

    @handle_0D_1D_input(patched_kwargs=["x"], patched_argpos=[0])
    def __call__(self, x: np.ndarray):
        """
        Performs direct transform of original variables X into
        unconstrained variables U.

        Parameters
        ----------
        x : np.ndarray
            A N x D array, where N is the number of input data
            and D is the number of dimensions

        Returns
        -------
        u : np.ndarray
            The variables transformed to unconstrained variables.
        """

        u = np.copy(x)

        # Unbounded scalars (possibly center and rescale)
        mask = self.type == 0
        if np.any(mask):
            u[:, mask] = (x[:, mask] - self.mu[mask]) / self.delta[mask]

        # Lower and upper bounded scalars
        for t in self.bounded_types:
            mask = self.type == t
            if np.any(mask):
                u[:, mask] = self._bounded_transforms[t]["direct"](x, mask)

        # Rotoscale whitening:
        # Rotate and rescale points in transformed space.
        if self.R_mat is not None:
            u = u @ self.R_mat
        if self.scale is not None:
            u = u / self.scale

        return u

    @handle_0D_1D_input(patched_kwargs=["u"], patched_argpos=[0])
    def inverse(self, u: np.ndarray):
        """
        Performs inverse transform of unconstrained variables u
        into variables x in the original space

        Parameters
        ----------
        u : np.ndarray
            The unconstrained variables that will be transformed.

        Returns
        -------
        x : np.ndarray
            The original variables which result of the transformation.
        """

        x = np.copy(u)

        # Rotoscale whitening:
        # Undo rescaling and rotation.
        if self.scale is not None:
            x = x * self.scale
        if self.R_mat is not None:
            x = x @ np.transpose(self.R_mat)

        xNew = np.copy(x)

        # Unbounded scalars (possibly unscale and uncenter)
        mask = self.type == 0
        if np.any(mask):
            xNew[:, mask] = x[:, mask] * self.delta[mask] + self.mu[mask]

        # Lower and upper bounded scalars
        for t in self.bounded_types:
            mask = self.type == t
            if np.any(mask):
                xNew[:, mask] = self._bounded_transforms[t]["inverse"](x, mask)
        # Force to stay within bounds
<<<<<<< HEAD
        mask = np.isfinite(self.lb_orig)[0] & np.isfinite(self.ub_orig)[0]
        xNew[:, mask] = np.maximum(
            xNew[:, mask],
            self.lb_orig[:, mask]
            + np.spacing(self.ub_orig[:, mask] - self.lb_orig[:, mask]),
        )
        xNew[:, mask] = np.minimum(
            xNew[:, mask],
            self.ub_orig[:, mask]
            - np.spacing(self.ub_orig[:, mask] - self.lb_orig[:, mask]),
=======
        mask = np.isfinite(self.lb_orig)[0]
        xNew[:, mask] = np.maximum(
            xNew[:, mask],
            self.lb_orig[:, mask] + np.abs(np.spacing(self.lb_orig[:, mask])),
        )
        mask = np.isfinite(self.ub_orig)[0]
        xNew[:, mask] = np.minimum(
            xNew[:, mask],
            self.ub_orig[:, mask] - np.abs(np.spacing(self.ub_orig[:, mask])),
>>>>>>> f9fe9b72
        )

        return xNew

    @handle_0D_1D_input(
        patched_kwargs=["u"], patched_argpos=[0], return_scalar=True
    )
    def log_abs_det_jacobian(self, u: np.ndarray):
        r"""
        log_abs_det_jacobian returns the log absolute value of the determinant
        of the Jacobian of the parameter transformation evaluated at U, that is
        log \|D \du(g^-1(u))\|

        Parameters
        ----------
        u : np.ndarray
            The points where the log determinant of the Jacobian should be
            evaluated (in transformed space).

        Returns
        -------
        p : np.ndarray
            The log absolute determinant of the Jacobian.
        """
        u_c = np.copy(u)

        # Rotoscale whitening:
        # Undo rescaling and rotation.
        if self.scale is not None:
            u_c = u_c * self.scale
        if self.R_mat is not None:
            u_c = u_c @ np.transpose(self.R_mat)

        p = np.zeros(u_c.shape)

        # Unbounded scalars
        mask = self.type == 0
        if np.any(mask):
            p[:, mask] = np.log(self.delta[mask])[np.newaxis]

        # Lower and upper bounded scalars
        for t in self.bounded_types:
            mask = self.type == t
            if np.any(mask):
                p[:, mask] = self._bounded_transforms[t]["jacobian"](u_c, mask)

        # Whitening/rotoscaling density correction:
        if self.scale is not None:
            p = p + np.log(self.scale)

        p = np.sum(p, axis=1)
        return p

    def _set_bounded_transforms(self):
        r"""Initialize functions for bounded transform(s) by type.

        Stores the resulting callables in a dictionary
        ``self._bounded_transforms[t][case]``, where ``t`` is the integer name
        of the transform type, and ``case`` is one of ``["direct", "inverse",
        "jacobian"]`` for the corresponding function.
        """
        for t in self.bounded_types:
            self._bounded_transforms[t] = {}
            if t == 3:
                # logit: default transform

                def bounded_transform(x, mask):
                    return _center(
                        _logit(
                            _to_unit_interval(
                                x[:, mask], self.lb_orig, self.ub_orig
                            )
                        ),
                        self.mu[mask],
                        self.delta[mask],
                    )

                self._bounded_transforms[t]["direct"] = bounded_transform

                def bounded_inverse(u, mask):
                    return _from_unit_interval(
                        _inverse_logit(
                            _uncenter(
                                u[:, mask], self.mu[mask], self.delta[mask]
                            )
                        ),
                        self.lb_orig,
                        self.ub_orig,
                    )

                self._bounded_transforms[t]["inverse"] = bounded_inverse

                def bounded_jacobian(u, mask):
                    j1 = np.log(self.ub_orig - self.lb_orig)
                    y = _uncenter(u[:, mask], self.mu[mask], self.delta[mask])
                    z = -np.log1p(np.exp(-y))
                    j2 = -y + 2 * z
                    j3 = np.log(self.delta[mask])
                    return j1 + j2 + j3

                self._bounded_transforms[t]["jacobian"] = bounded_jacobian

            elif t == 12:
                # norminv: normal CDF (probit) transform

                def bounded_transform(x, mask):
                    return _center(
                        _norminv(
                            _to_unit_interval(
                                x[:, mask], self.lb_orig, self.ub_orig
                            )
                        ),
                        self.mu[mask],
                        self.delta[mask],
                    )

                self._bounded_transforms[t]["direct"] = bounded_transform

                def bounded_inverse(u, mask):
                    return _from_unit_interval(
                        _inverse_norminv(
                            _uncenter(
                                u[:, mask], self.mu[mask], self.delta[mask]
                            )
                        ),
                        self.lb_orig,
                        self.ub_orig,
                    )

                self._bounded_transforms[t]["inverse"] = bounded_inverse

                def bounded_jacobian(u, mask):
                    j1 = np.log(self.ub_orig - self.lb_orig)
                    y = _uncenter(u[:, mask], self.mu[mask], self.delta[mask])
                    j2 = -0.5 * np.log(2 * np.pi) - 0.5 * y**2
                    j3 = np.log(self.delta[mask])
                    return j1 + j2 + j3

                self._bounded_transforms[t]["jacobian"] = bounded_jacobian

            elif t == 13:
                # student4: Student's T with nu=4 CDF transform

                def bounded_transform(x, mask):
                    return _center(
                        _student4(
                            _to_unit_interval(
                                x[:, mask], self.lb_orig, self.ub_orig
                            )
                        ),
                        self.mu[mask],
                        self.delta[mask],
                    )

                self._bounded_transforms[t]["direct"] = bounded_transform

                def bounded_inverse(u, mask):
                    return _from_unit_interval(
                        _inverse_student4(
                            _uncenter(
                                u[:, mask], self.mu[mask], self.delta[mask]
                            )
                        ),
                        self.lb_orig,
                        self.ub_orig,
                    )

                self._bounded_transforms[t]["inverse"] = bounded_inverse

                def bounded_jacobian(u, mask):
                    j1 = np.log(self.ub_orig - self.lb_orig)
                    y = _uncenter(u[:, mask], self.mu[mask], self.delta[mask])
                    j2 = np.log(3 / 8) - (5 / 2) * np.log1p(y**2 / 4)
                    j3 = np.log(self.delta[mask])
                    return j1 + j2 + j3

                self._bounded_transforms[t]["jacobian"] = bounded_jacobian

            else:
                raise NotImplementedError


def _to_unit_interval(x, lb, ub):
    return (x - lb) / (ub - lb)


def _from_unit_interval(z, lb, ub):
    return z * (ub - lb) + lb


def _center(u, mu, delta):
    return (u - mu) / delta


def _uncenter(v, mu, delta):
    return v * delta + mu


def _logit(z):
    # prevent divide by zero
    u = np.zeros(z.shape)
    u[z == 0] = -np.inf
    u[z == 1] = np.inf

    u[u == 0] = np.log(z[u == 0] / (1 - z[u == 0]))
    return u


def _inverse_logit(u):
    return 1 / (1 + np.exp(-u))


def _norminv(z):
    return -np.sqrt(2) * erfcinv(2 * z)


def _inverse_norminv(u):
    return 0.5 * erfc(-u / np.sqrt(2))


def _student4(z):
    aa = np.sqrt(4 * z * (1 - z))
    q = np.cos(np.arccos(aa) / 3) / aa
    return np.sign(z - 0.5) * (2 * np.sqrt(q - 1))


def _inverse_student4(u):
    t2 = u**2
    return 0.5 + (3 / 8) * (u / np.sqrt(1 + t2 / 4)) * (
        1 - t2 / (1 + t2 / 4) / 12
    )<|MERGE_RESOLUTION|>--- conflicted
+++ resolved
@@ -211,7 +211,6 @@
             if np.any(mask):
                 xNew[:, mask] = self._bounded_transforms[t]["inverse"](x, mask)
         # Force to stay within bounds
-<<<<<<< HEAD
         mask = np.isfinite(self.lb_orig)[0] & np.isfinite(self.ub_orig)[0]
         xNew[:, mask] = np.maximum(
             xNew[:, mask],
@@ -222,17 +221,6 @@
             xNew[:, mask],
             self.ub_orig[:, mask]
             - np.spacing(self.ub_orig[:, mask] - self.lb_orig[:, mask]),
-=======
-        mask = np.isfinite(self.lb_orig)[0]
-        xNew[:, mask] = np.maximum(
-            xNew[:, mask],
-            self.lb_orig[:, mask] + np.abs(np.spacing(self.lb_orig[:, mask])),
-        )
-        mask = np.isfinite(self.ub_orig)[0]
-        xNew[:, mask] = np.minimum(
-            xNew[:, mask],
-            self.ub_orig[:, mask] - np.abs(np.spacing(self.ub_orig[:, mask])),
->>>>>>> f9fe9b72
         )
 
         return xNew
