from textwrap import indent

import numpy as np

from pyvbmc.formatting import full_repr
from pyvbmc.parameter_transformer import ParameterTransformer
from pyvbmc.timer import Timer


class FunctionLogger:
    """
    Class that evaluates a function and caches its values.

    Parameters
    ----------
    fun : callable
        The function to be logged.
        `fun` must take a vector input and return a scalar value and,
        optionally, the (estimated) SD of the returned value (if the
        function fun is stochastic).
    D : int
        The number of dimensions that the function takes as input.
    noise_flag : bool
        Whether the function fun is stochastic or not.
    uncertainty_handling_level : {0, 1, 2}
        The uncertainty handling level which can be one of
        (0: none; 1: unknown noise level; 2: user-provided noise).
    cache_size : int, optional
        The initial size of caching table (default 500).
    parameter_transformer : ParameterTransformer, optional
        A ParameterTransformer is required to transform the parameters
        between constrained and unconstrained space, by default None.
    """

    def __init__(
        self,
        fun,
        D: int,
        noise_flag: bool,
        uncertainty_handling_level: int,
        cache_size: int = 500,
        parameter_transformer: ParameterTransformer = None,
    ):
        self.fun = fun
        self.D: int = D
        self.noise_flag: bool = noise_flag
        self.uncertainty_handling_level: int = uncertainty_handling_level
        self.transform_parameters = parameter_transformer is not None
        self.parameter_transformer = parameter_transformer

        self.func_count: int = 0
        self.cache_count: int = 0
        self.X_orig = np.full([cache_size, self.D], np.nan)
        self.y_orig = np.full([cache_size, 1], np.nan)
        self.X = np.full([cache_size, self.D], np.nan)
        self.y = np.full([cache_size, 1], np.nan)
        self.ymax = np.nan
        self.nevals = np.full([cache_size, 1], 0)

        if self.noise_flag:
            self.S = np.full([cache_size, 1], np.nan)

        self.Xn: int = -1  # Last filled entry
        # Use 1D array since this is a boolean mask.
        self.X_flag = np.full((cache_size,), False, dtype=bool)
        self.y_max = float("-Inf")
        self.fun_eval_time = np.full([cache_size, 1], np.nan)
        self.total_fun_eval_time = 0

    def __call__(self, x: np.ndarray):
        """
        Evaluates the function FUN at x and caches values.

        Parameters
        ----------
        x : np.ndarray
            The point at which the function will be evaluated. The shape of x
            should be (1, D) or (D,).

        Returns
        -------
        f_val : float
            The result of the evaluation.
        SD : float
            The (estimated) SD of the returned value.
        idx : int
            The index of the last updated entry.

        Raises
        ------
        ValueError
            If the input cannot be coerced to 1-D.
        ValueError
            Raise if the function value is not a finite real-valued scalar.
        ValueError
            Raise if the (estimated) SD (second function output)
            is not a finite, positive real-valued scalar.
        """

        timer = Timer()
        x_shape_orig = x.shape
        if x.ndim > 1:
            x = x.squeeze()
        if x.ndim == 0:
            x = np.atleast_1d(x)
        if x.size != x.shape[0]:
            raise ValueError(
                f"Input should be one-dimensional but has shape {x_shape_orig}."
            )
        # Convert back to original space
        if self.transform_parameters:
            x_orig = self.parameter_transformer.inverse(
                np.reshape(x, (1, x.shape[0]))
            )[0]
        else:
            x_orig = x

        timer.start_timer("fun_time")
        try:
            if self.noise_flag and self.uncertainty_handling_level == 2:
                f_val_orig, f_sd = self.fun(x_orig)
            else:
                f_val_orig = self.fun(x_orig)
                if self.noise_flag:
                    f_sd = 1
                else:
                    f_sd = None
            if isinstance(f_val_orig, np.ndarray):
                # f_val_orig can only be an array with size 1
                f_val_orig = f_val_orig.item()

        except Exception as err:
            err.args += (
                "FunctionLogger:FuncError "
                + "Error in executing the logged function"
                + "with input: "
                + str(x_orig),
            )
            raise
        timer.stop_timer("fun_time")

        # if f_val is an array with only one element, extract that element
        if not np.isscalar(f_val_orig) and np.size(f_val_orig) == 1:
            f_val_orig = np.array(f_val_orig).flat[0]

        # Check function value
        if np.any(
            not np.isscalar(f_val_orig)
            or not np.isfinite(f_val_orig)
            or not np.isreal(f_val_orig)
        ):
            error_message = """FunctionLogger:InvalidFuncValue:
            The returned function value must be a finite real-valued scalar
            (returned value {})"""
            raise ValueError(error_message.format(str(f_val_orig)))

        # Check returned function SD
        if self.noise_flag and (
            not np.isscalar(f_sd)
            or not np.isfinite(f_sd)
            or not np.isreal(f_sd)
            or f_sd <= 0.0
        ):
            error_message = """FunctionLogger:InvalidNoiseValue
                The returned estimated SD (second function output)
                must be a finite, positive real-valued scalar
                (returned SD: {})"""
            raise ValueError(error_message.format(str(f_sd)))

        # record timer stats
        funtime = timer.get_duration("fun_time")

        self.func_count += 1
        f_val, idx = self._record(x_orig, x, f_val_orig, f_sd, funtime)

        # optimstate.N = self.Xn
        # optimstate.N_eff = np.sum(self.nevals[self.X_flag])
        # optimState.totalfunevaltime = optimState.totalfunevaltime + t;
        return f_val, f_sd, idx

    def add(
        self,
        x: np.ndarray,
        f_val_orig: float,
        f_sd: float = None,
        fun_eval_time=np.nan,
    ):
        """
        Add an previously evaluated function sample to the function cache.

        Parameters
        ----------
        x : np.ndarray
            The point at which the function has been evaluated. The shape of x
            should be (1, D) or (D,).
        f_val_orig : float
            The result of the evaluation of the function.
        f_sd : float, optional
            The (estimated) SD of the returned value (if heteroskedastic noise
            handling is on) of the evaluation of the function, by default None.
        fun_eval_time : float
            The duration of the time it took to evaluate the function,
            by default np.nan.

        Returns
        -------
        f_val : float
            The result of the evaluation.
        SD : float
            The (estimated) SD of the returned value.
        idx : int
            The index of the last updated entry.

        Raises
        ------
        ValueError
            If the input cannot be coerced to 1-D.
        ValueError
            Raise if the function value is not a finite real-valued scalar.
        ValueError
            Raise if the (estimated) SD (second function output)
            is not a finite, positive real-valued scalar.
        """
        x_shape_orig = x.shape
        if x.ndim > 1:
            x = x.squeeze()
        if x.ndim == 0:
            x = np.atleast_1d(x)
        if x.size != x.shape[0]:
            raise ValueError(
                f"Input should be one-dimensional but has shape {x_shape_orig}."
            )
        # Convert back to original space
        if self.transform_parameters:
            x_orig = self.parameter_transformer.inverse(
                np.reshape(x, (1, x.shape[0]))
            )[0]
        else:
            x_orig = x

        if self.noise_flag:
            if f_sd is None:
                f_sd = 1
        else:
            f_sd = None

        # Check function value
        if (
            not np.isscalar(f_val_orig)
            or not np.isfinite(f_val_orig)
            or not np.isreal(f_val_orig)
        ):
            error_message = """FunctionLogger:InvalidFuncValue:
            The returned function value must be a finite real-valued scalar
            (returned value {})"""
            raise ValueError(error_message.format(str(f_val_orig)))

        # Check returned function SD
        if self.noise_flag and (
            not np.isscalar(f_sd)
            or not np.isfinite(f_sd)
            or not np.isreal(f_sd)
            or f_sd <= 0.0
        ):
            error_message = """FunctionLogger:InvalidNoiseValue
                The returned estimated SD (second function output)
                must be a finite, positive real-valued scalar
                (returned SD:{})"""
            raise ValueError(error_message.format(str(f_sd)))

        self.cache_count += 1
        f_val, idx = self._record(x_orig, x, f_val_orig, f_sd, fun_eval_time)
        return f_val, f_sd, idx

    def finalize(self):
        """
        Remove unused caching entries.
        """
        self.X_orig = self.X_orig[: self.Xn + 1]
        self.y_orig = self.y_orig[: self.Xn + 1]

        # in the original matlab version X and Y get deleted
        self.X = self.X[: self.Xn + 1]
        self.y = self.y[: self.Xn + 1]

        if self.noise_flag:
            self.S = self.S[: self.Xn + 1]
        self.X_flag = self.X_flag[: self.Xn + 1]
        self.fun_eval_time = self.fun_eval_time[: self.Xn + 1]

    def _expand_arrays(self, resize_amount: int = None):
        """
        A private function to extend the rows of the object attribute arrays.

        Parameters
        ----------
        resize_amount : int, optional
            The number of additional rows, by default expand current table
            by 50%.
        """

        if resize_amount is None:
            resize_amount = int(np.max((np.ceil(self.Xn / 2), 1)))

        self.X_orig = np.append(
            self.X_orig, np.full([resize_amount, self.D], np.nan), axis=0
        )
        self.y_orig = np.append(
            self.y_orig, np.full([resize_amount, 1], np.nan), axis=0
        )
        self.X = np.append(
            self.X, np.full([resize_amount, self.D], np.nan), axis=0
        )
        self.y = np.append(self.y, np.full([resize_amount, 1], np.nan), axis=0)

        if self.noise_flag:
            self.S = np.append(
                self.S, np.full([resize_amount, 1], np.nan), axis=0
            )
        self.X_flag = np.append(
            self.X_flag, np.full((resize_amount,), False, dtype=bool)
        )
        self.fun_eval_time = np.append(
            self.fun_eval_time, np.full([resize_amount, 1], np.nan), axis=0
        )
        self.nevals = np.append(
            self.nevals, np.full([resize_amount, 1], 0), axis=0
        )

    def _record(
        self,
        x_orig: float,
        x: float,
        f_val_orig: float,
        f_sd: float,
        fun_eval_time: float,
    ):
        """
        A private method to save function values to class attributes.

        Parameters
        ----------
        x_orig : float
            The point at which the function has been evaluated
            (in original space).
        x : float
            The point at which the function has been evaluated
            (in transformed space).
        f_val_orig : float
            The result of the evaluation.
        f_sd : float
            The (estimated) SD of the returned value
            (if heteroskedastic noise handling is on).
        fun_eval_time : float
            The duration of the time it took to evaluate the function.

        Returns
        -------
        f_val : float
            The result of the evaluation.
        idx : int
            The index of the last updated entry.

        Raises
        ------
        ValueError
            Raise if there is more than one match for a duplicate entry.
        """
        duplicate_flag = self.X == x
        if np.any(duplicate_flag.all(axis=1)):
            if np.sum(duplicate_flag.all(axis=1)) > 1:
                raise ValueError("More than one match for duplicate entry.")
            idx = np.argwhere(duplicate_flag)[0, 0]
            N = self.nevals[idx]
            if f_sd is not None:
                tau_n = 1 / self.S[idx] ** 2
                tau_1 = 1 / f_sd**2
                self.y_orig[idx] = (
                    tau_n * self.y_orig[idx] + tau_1 * f_val_orig
                ) / (tau_n + tau_1)
                self.S[idx] = 1 / np.sqrt(tau_n + tau_1)
            else:
                self.y_orig[idx] = (N * self.y_orig[idx] + f_val_orig) / (
                    N + 1
                )

            f_val = self.y_orig[idx]
            if self.transform_parameters:
                f_val += self.parameter_transformer.log_abs_det_jacobian(x)
            self.y[idx] = f_val
            self.fun_eval_time[idx] = (
                N * self.fun_eval_time[idx] + fun_eval_time
            ) / (N + 1)
            self.nevals[idx] += 1
            return f_val, idx
        else:
            self.Xn += 1
            if self.Xn > self.X_orig.shape[0] - 1:
                self._expand_arrays()

            # record function time
            if not np.isnan(fun_eval_time):
                self.fun_eval_time[self.Xn] = fun_eval_time
                self.total_fun_eval_time += fun_eval_time

            self.X_orig[self.Xn] = x_orig
            self.X[self.Xn] = x
            self.y_orig[self.Xn] = f_val_orig
            f_val = f_val_orig
            if self.transform_parameters:
                f_val += self.parameter_transformer.log_abs_det_jacobian(
                    np.reshape(x, (1, x.shape[0]))
                )[0]
            self.y[self.Xn] = f_val
            if f_sd is not None:
                self.S[self.Xn] = f_sd
            self.X_flag[self.Xn] = True
            self.nevals[self.Xn] += 1
            self.ymax = np.nanmax(self.y[self.X_flag])
<<<<<<< HEAD
            return f_val, self.Xn
=======
            return fval, self.Xn

    def __str__(self, arr_size_thresh=10):
        """Print a string summary."""
        return "FunctionLogger:" + indent(
            f"""
function = {self.fun},
dimension = {self.D},
noisy = {self.noise_flag},
num. evaluations = {self.func_count},
y max = {self.ymax},
fun. eval. time = {self.total_fun_evaltime}""",
            "    ",
        )

    def __repr__(self, arr_size_thresh=10, expand=False):
        """Construct a detailed string summary.

        Parameters
        ----------
        arr_size_thresh : float, optional
            If ``obj`` is an array whose product of dimensions is less than
            ``arr_size_thresh``, print the full array. Otherwise print only the
            shape. Default `10`.
        expand : bool, optional
            If ``expand`` is `False`, then describe any complex child
            attributes of the object by their name and memory location.
            Otherwise, recursively expand the child attributes into their own
            representations. Default `False`.

        Returns
        -------
        string : str
            The string representation of ``self``.
        """
        return full_repr(
            self,
            "FunctionLogger",
            expand=expand,
            arr_size_thresh=arr_size_thresh,
        )

    def _short_repr(self):
        """Returns abbreviated string representation with memory location.

        Returns
        -------
        string : str
            The abbreviated string representation of the FunctionLogger.
        """
        return object.__repr__(self)
>>>>>>> 4f149c5b
<|MERGE_RESOLUTION|>--- conflicted
+++ resolved
@@ -417,10 +417,7 @@
             self.X_flag[self.Xn] = True
             self.nevals[self.Xn] += 1
             self.ymax = np.nanmax(self.y[self.X_flag])
-<<<<<<< HEAD
             return f_val, self.Xn
-=======
-            return fval, self.Xn
 
     def __str__(self, arr_size_thresh=10):
         """Print a string summary."""
@@ -430,8 +427,8 @@
 dimension = {self.D},
 noisy = {self.noise_flag},
 num. evaluations = {self.func_count},
-y max = {self.ymax},
-fun. eval. time = {self.total_fun_evaltime}""",
+y max = {self.y_max},
+fun. eval. time = {self.total_fun_eval_time}""",
             "    ",
         )
 
@@ -470,5 +467,4 @@
         string : str
             The abbreviated string representation of the FunctionLogger.
         """
-        return object.__repr__(self)
->>>>>>> 4f149c5b
+        return object.__repr__(self)